package edu.illinois.library.cantaloupe.source;

import edu.illinois.library.cantaloupe.Application;
import edu.illinois.library.cantaloupe.config.Configuration;
import edu.illinois.library.cantaloupe.config.Key;
import edu.illinois.library.cantaloupe.image.Format;
import edu.illinois.library.cantaloupe.image.Identifier;
import edu.illinois.library.cantaloupe.image.MediaType;
import edu.illinois.library.cantaloupe.delegate.DelegateMethod;
import edu.illinois.library.cantaloupe.delegate.DelegateProxy;
import okhttp3.Headers;
import okhttp3.OkHttpClient;
import okhttp3.Request;
import okhttp3.Response;
import org.slf4j.Logger;
import org.slf4j.LoggerFactory;

import javax.net.ssl.SSLContext;
import javax.net.ssl.X509TrustManager;
import javax.script.ScriptException;
import java.io.IOException;
import java.net.URI;
import java.net.URISyntaxException;
import java.nio.file.AccessDeniedException;
import java.nio.file.NoSuchFileException;
import java.security.KeyManagementException;
import java.security.NoSuchAlgorithmException;
import java.security.SecureRandom;
import java.security.cert.X509Certificate;
import java.time.Duration;
import java.util.Collections;
import java.util.Iterator;
import java.util.List;
import java.util.Map;
import java.util.NoSuchElementException;
import java.util.concurrent.TimeUnit;
import java.util.stream.Collectors;

/**
 * <p>Provides access to source content located on an HTTP(S) server. Backed by
 * an <a href="http://square.github.io/okhttp/">OkHttp</a> client.</p>
 *
 * <h1>Protocol Support</h1>
 *
 * <p>HTTP/1.x, HTTPS/1.x, and HTTPS/2.0 are supported.</p>
 *
 * <h1>Format Inference</h1>
 *
 * <p>See {@link FormatIterator}.</p>
 *
 * <h1>Lookup Strategies</h1>
 *
 * <p>Two distinct lookup strategies are supported, defined by
 * {@link Key#HTTPSOURCE_LOOKUP_STRATEGY}:</p>
 *
 * <ol>
 *     <li>{@link LookupStrategy#BASIC} locates images by concatenating a
 *     pre-defined URL prefix and/or suffix.</li>
 *     <li>{@link LookupStrategy#DELEGATE_SCRIPT} invokes a delegate method to
 *     retrieve a URL (and optional auth info) dynamically.</li>
 * </ol>
 *
 * <h1>Resource Access</h1>
 *
 * <p>While proceeding through the client request fulfillment flow, this source
 * issues the following server requests:</p>
 *
 * <ol>
 *     <li>If {@link Key#HTTPSOURCE_SEND_HEAD_REQUESTS} is {@code true}, or
 *     the delegate method returns {@code true} for the equivalent key, a
 *     {@code HEAD} request. Otherwise, a ranged {@code GET} request specifying
 *     a small range of the beginning of the resource.</li>
 *     <li>If a {@code HEAD} request was sent:
 *         <ol>
 *             <li>If {@link FormatIterator#next()} needs to check magic bytes,
 *             and the server supports ranges:
 *                 <ol>
 *                     <li>Ranged {@code GET}</li>
 *                 </ol>
 *             </li>
 *             <li>If {@link HTTPStreamFactory#newSeekableStream()} is used:
 *                 <ol>
 *                     <li>A series of ranged {@literal GET} requests (see {@link
 *                     edu.illinois.library.cantaloupe.source.stream.HTTPImageInputStream}
 *                     for details)</li>
 *                 </ol>
 *             </li>
 *             <li>Else if {@link HTTPStreamFactory#newInputStream()} is used:
 *                 <ol>
 *                     <li>{@code GET} to retrieve the full image bytes</li>
 *                 </ol>
 *             </li>
 *         </ol>
 *     </li>
 *     <li>Else if server does not support ranges:
 *         <ol>
 *             <li>{@literal GET} to retrieve the full image bytes</li>
 *         </ol>
 *     </li>
 * </ol>
 *
 * <h1>Authentication Support</h1>
 *
 * <p>HTTP Basic authentication is supported.</p>
 *
 * <ul>
 *     <li>When using {@link LookupStrategy#BASIC}, auth info is set globally
 *     in the {@link Key#HTTPSOURCE_BASIC_AUTH_USERNAME} and
 *     {@link Key#HTTPSOURCE_BASIC_AUTH_SECRET} configuration keys.</li>
 *     <li>When using {@link LookupStrategy#DELEGATE_SCRIPT}, auth info can be
 *     returned from the delegate method.</li>
 * </ul>
 *
 * @author Alex Dolski UIUC
 */
class HttpSource extends AbstractSource implements Source {

    /**
     * Encapsulates the status code, headers, and body (if available) of a
     * {code HEAD} or ranged {@code GET} response. The range specifies a small
     * part of the beginning of the resource to use for the purpose of
     * inferring its format.
     */
    private static class ResourceInfo {

        private String requestMethod;
        private int status;
        private Headers headers;

        /**
         * Response entity with a maximum length of {@link #RANGE_LENGTH}.
         */
        private byte[] entity;

        static ResourceInfo fromResponse(Response response) throws IOException {
            ResourceInfo info = new ResourceInfo();
            info.requestMethod = response.request().method();
            info.status        = response.code();
            info.headers       = response.headers();
            if ("GET".equals(response.request().method()) &&
                    response.body() != null) {
                info.entity = response.body().bytes();
            }
            return info;
        }

        boolean acceptsRanges() {
            return "bytes".equals(headers.get("Accept-Ranges"));
        }

        long contentLength() {
            String value = headers.get("Content-Length");
            return (value != null) ? Long.parseLong(value) : 0;
        }

        String contentType() {
            return headers.get("Content-Type");
        }

        Format detectFormat() throws IOException {
            Format format = Format.UNKNOWN;
            if (entity != null) {
                List<MediaType> types = MediaType.detectMediaTypes(entity);
                if (!types.isEmpty()) {
                    format = types.get(0).toFormat();
                }
            }
            return format;
        }

    }

    /**
     * <ol>
     *     <li>If the path component of the URI contains a recognized filename
     *     extension, the format is inferred from that.</li>
     *     <li>Otherwise, if the identifier contains a recognized filename
     *     extension, the format is inferred from that.</li>
     *     <li>Otherwise, if a {@code Content-Type} header is present in the
     *     {@link #getResourceInfo HEAD response}, and its value is
     *     specific enough (not {@code application/octet-stream}, for
     *     example), a format is inferred from that.</li>
     *     <li>Otherwise, if the {@literal HEAD} response contains an {@code
     *     Accept-Ranges: bytes} header, a {@code GET} request is sent with a
     *     {@code Range} header specifying a small range of data from the
     *     beginning of the resource, and a format is inferred from the magic
     *     bytes in the response entity.</li>
     *     <li>Otherwise, {@link Format#UNKNOWN} is returned.</li>
     * </ol>
     *
     * @param <T> {@link Format}.
     */
    class FormatIterator<T> implements Iterator<T> {

        /**
         * Infers a {@link Format} based on the {@code Content-Type} header in
         * the initial response..
         */
        private class ContentTypeHeaderChecker implements FormatChecker {
            /**
             * @return Format from the {@code Content-Type} header, or {@link
             *         Format#UNKNOWN} if that header is missing or invalid.
             */
            @Override
            public Format check() {
                try {
                    final HTTPRequestInfo requestInfo = getRequestInfo();
                    final ResourceInfo resourceInfo   = getResourceInfo();

                    if (resourceInfo.status >= 200 && resourceInfo.status < 300) {
                        String value = resourceInfo.contentType();
                        if (value != null) {
                            Format format = MediaType.fromContentType(value).toFormat();
                            if (Format.UNKNOWN.equals(format)) {
<<<<<<< HEAD
                                LOGGER.debug("Unrecognized Content-Type header value for {} {}",
                                        resourceInfo.requestMethod,
                                        requestInfo.getURI());
=======
                                LOGGER.debug("Unrecognized Content-Type header value for HEAD {}: {}",
                                        requestInfo.getURI(), field);
>>>>>>> abb781d7
                            }
                            return format;
                        } else {
                            LOGGER.debug("No Content-Type header for {} {}",
                                    resourceInfo.requestMethod,
                                    requestInfo.getURI());
                        }
                    } else {
                        LOGGER.debug("{} {} returned status {}",
                                resourceInfo.requestMethod,
                                requestInfo.getURI(),
                                resourceInfo.status);
                    }
                } catch (Exception e) {
                    LOGGER.error(e.getMessage(), e);
                }
                return Format.UNKNOWN;
            }
        }

        private class ByteChecker implements FormatChecker {
            /**
             * If the {@link #getResourceInfo initial response} is from a
             * {@code HEAD} request, issues an HTTP {@code GET} request for a
             * small range of the beginning of the resource. (If it is a {@code
             * GET} response, that data has already been received.) Then, a
             * source format is inferred from the magic bytes in the response
             * entity.
             *
             * @return Inferred source format, or {@link Format#UNKNOWN}.
             */
            @Override
            public Format check() {
                try {
                    final HTTPRequestInfo requestInfo = getRequestInfo();
                    // If a request hasn't yet been sent, send one. This may be
                    // a HEAD or a ranged GET. It's not safe to send a ranged
                    // GET without first checking (via HEAD) whether the
                    // resource supports ranges--unless we are told via the
                    // configuration not to send HEADs.
                    if (resourceInfo == null) {
                        resourceInfo = getResourceInfo();
                    }
                    // If it was a HEAD, we need to know whether the resource
                    // supports ranged requests. If it does, send one.
                    if ("HEAD".equals(resourceInfo.requestMethod)) {
                        if (resourceInfo.acceptsRanges()) {
                            resourceInfo = fetchResourceInfoViaGET();
                        } else {
                            LOGGER.debug("Server did not supply an " +
                                            "`Accept-Ranges: bytes` header in response " +
                                            "to HEAD {}, and all other attempts to "+
                                            "infer a format failed.",
                                    requestInfo.getURI());
                            return Format.UNKNOWN;
                        }
                    }
                    if (resourceInfo.status >= 200 && resourceInfo.status < 300) {
                        Format format = resourceInfo.detectFormat();
                        if (!Format.UNKNOWN.equals(format)) {
                            LOGGER.debug("Inferred {} format from magic bytes for GET {}",
                                    format, requestInfo.getURI());
                            return format;
                        } else {
                            LOGGER.debug("Unable to infer a format from magic bytes for GET {}",
                                    requestInfo.getURI());
                        }
                    } else {
                        LOGGER.debug("{} {} returned status {}",
                                resourceInfo.requestMethod,
                                requestInfo.getURI(),
                                resourceInfo.status);
                    }
                } catch (Exception e) {
                    LOGGER.error(e.getMessage(), e);
                }
                return Format.UNKNOWN;
            }
        }

        private FormatChecker formatChecker;

        @Override
        public boolean hasNext() {
            return (formatChecker == null ||
                    formatChecker instanceof URIPathChecker ||
                    formatChecker instanceof IdentifierFormatChecker ||
                    formatChecker instanceof FormatIterator.ContentTypeHeaderChecker);
        }

        @Override
        public T next() {
            if (formatChecker == null) {
                formatChecker = new URIPathChecker();
            } else if (formatChecker instanceof URIPathChecker) {
                formatChecker = new IdentifierFormatChecker(getIdentifier());
            } else if (formatChecker instanceof IdentifierFormatChecker) {
                formatChecker = new ContentTypeHeaderChecker();
            } else if (formatChecker instanceof FormatIterator.ContentTypeHeaderChecker) {
                formatChecker = new ByteChecker();
            } else {
                throw new NoSuchElementException();
            }
            try {
                //noinspection unchecked
                return (T) formatChecker.check();
            } catch (IOException e) {
                LOGGER.warn("Error checking format: {}", e.getMessage());
                //noinspection unchecked
                return (T) Format.UNKNOWN;
            }
        }
    }

    /**
     * Infers a {@link Format} based on a filename extension in the URI path.
     */
    private class URIPathChecker implements FormatChecker {
        @Override
        public Format check() {
            try {
                return Format.inferFormat(
                        new URI(getRequestInfo().getURI()).getPath());
            } catch (URISyntaxException e) {
                LOGGER.warn("{}: {}",
                        getClass().getSimpleName(), e.getMessage());
            } catch (Exception ignore) {
                // This is better caught and handled elsewhere.
            }
            return Format.UNKNOWN;
        }
    }

    static final Logger LOGGER = LoggerFactory.getLogger(HttpSource.class);

    static final String USER_AGENT = String.format(
            "%s/%s (%s/%s; java/%s; %s/%s)",
            HttpSource.class.getSimpleName(),
            Application.getVersion(),
            Application.getName(),
            Application.getVersion(),
            System.getProperty("java.version"),
            System.getProperty("os.name"),
            System.getProperty("os.version"));

    private static final int DEFAULT_REQUEST_TIMEOUT = 30;
    private static final int RANGE_LENGTH            = 32;

    private static OkHttpClient httpClient;

    /**
     * Cached by {@link #getRequestInfo()}.
     */
    private HTTPRequestInfo requestInfo;

    /**
     * Cached {@link #getResourceInfo resource info} from the initial request,
     * which may be either a {@code HEAD} or ranged {@code GET}, depending on
     * the configuration.
     */
    private ResourceInfo resourceInfo;

    private final FormatIterator<Format> formatIterator =
            new FormatIterator<>();

    /**
     * @return Already-initialized instance shared by all threads.
     */
<<<<<<< HEAD
=======
    private HTTPRequestInfo requestInfo;

    private final FormatIterator<Format> formatIterator = new FormatIterator<>();

    /**
     * @return Shared instance.
     */
>>>>>>> abb781d7
    static synchronized OkHttpClient getHTTPClient() {
        if (httpClient == null) {
            final OkHttpClient.Builder builder = new OkHttpClient.Builder()
                    .followRedirects(true)
                    .connectTimeout(getRequestTimeout().getSeconds(), TimeUnit.SECONDS)
                    .readTimeout(getRequestTimeout().getSeconds(), TimeUnit.SECONDS)
                    .writeTimeout(getRequestTimeout().getSeconds(), TimeUnit.SECONDS);

            final Configuration config = Configuration.getInstance();
            final boolean allowInsecure = config.getBoolean(
                    Key.HTTPSOURCE_ALLOW_INSECURE, false);

            if (allowInsecure) {
                try {
                    X509TrustManager[] tm = new X509TrustManager[]{
                            new X509TrustManager() {
                                @Override
                                public void checkClientTrusted(X509Certificate[] chain,
                                                               String authType) {}
                                @Override
                                public void checkServerTrusted(X509Certificate[] chain,
                                                               String authType) {}
                                @Override
                                public X509Certificate[] getAcceptedIssuers() {
                                    return new X509Certificate[0];
                                }
                            }};
                    SSLContext sslContext = SSLContext.getInstance("TLS");
                    sslContext.init(null, tm, new SecureRandom());
                    builder.sslSocketFactory(sslContext.getSocketFactory(), tm[0]);
                    builder.hostnameVerifier((s, sslSession) -> true);
                } catch (KeyManagementException | NoSuchAlgorithmException e) {
                    LOGGER.error("getHTTPClient(): {}", e.getMessage(), e);
                    throw new RuntimeException(e);
                }
            }
            httpClient = builder.build();
        }
        return httpClient;
    }

    /**
     * @return Request timeout from the application configuration, or a
     *         reasonable default if not set.
     */
    private static Duration getRequestTimeout() {
        int timeout = Configuration.getInstance().getInt(
                Key.HTTPSOURCE_REQUEST_TIMEOUT,
                DEFAULT_REQUEST_TIMEOUT);
        return Duration.ofSeconds(timeout);
    }

<<<<<<< HEAD
=======
    static String getUserAgent() {
        return String.format("%s/%s (%s/%s; java/%s; %s/%s)",
                HttpSource.class.getSimpleName(),
                Application.getVersion(),
                Application.getName(),
                Application.getVersion(),
                System.getProperty("java.version"),
                System.getProperty("os.name"),
                System.getProperty("os.version"));
    }

    /**
     * @see #request(HTTPRequestInfo, String, Map)
     */
    static Response request(HTTPRequestInfo requestInfo,
                            String method) throws IOException {
        return request(requestInfo, method, Collections.emptyMap());
    }

    /**
     * Sends a request using the {@link #getHTTPClient() shared client},
     * respecting any credentials and/or extra headers set on {@code
     * requestInfo}.
     *
     * @param requestInfo Request info.
     * @param method HTTP method.
     * @param extraHeaders Any additional headers to send.
     * @return Response.
     */
    static Response request(HTTPRequestInfo requestInfo,
                            String method,
                            Map<String,String> extraHeaders) throws IOException {
        Request.Builder builder = new Request.Builder()
                .method(method, null)
                .url(requestInfo.getURI())
                .addHeader("User-Agent", getUserAgent());
        // Add credentials.
        if (requestInfo.getUsername() != null &&
                requestInfo.getSecret() != null) {
            builder.addHeader("Authorization",
                    "Basic " + requestInfo.getBasicAuthToken());
        }
        // Add any additional headers.
        requestInfo.getHeaders().forEach(h ->
                builder.addHeader(h.getName(), h.getValue()));
        extraHeaders.forEach(builder::addHeader);

        Request request = builder.build();

        LOGGER.debug("Requesting {} {} [extra headers: {}]",
                method, requestInfo.getURI(), toString(request.headers()));

        return getHTTPClient().newCall(request).execute();
    }

    static String toString(Headers headers) {
        return headers.toMultimap().entrySet()
                .stream()
                .map(entry -> entry.getKey() + ": " +
                        ("authorization".equalsIgnoreCase(entry.getKey()) ?
                                "********" : entry.getValue()))
                .collect(Collectors.joining("; "));
    }

>>>>>>> abb781d7
    @Override
    public void checkAccess() throws IOException {
        ResourceInfo info = getResourceInfo();
        final int status = info.status;
        if (status >= 400) {
            final String statusLine = "HTTP " + status;
            if (status == 404 || status == 410) {        // not found or gone
                throw new NoSuchFileException(statusLine);
            } else if (status == 401 || status == 403) { // unauthorized or forbidden
                throw new AccessDeniedException(statusLine);
            } else {
                throw new IOException(statusLine);
            }
        }
    }

    @Override
    public FormatIterator<Format> getFormatIterator() {
        return formatIterator;
    }

<<<<<<< HEAD
=======
    @Override
    public StreamFactory newStreamFactory() throws IOException {
        HTTPRequestInfo info;
        try {
            info = getRequestInfo();
        } catch (IOException e) {
            throw e;
        } catch (Exception e) {
            LOGGER.error("newStreamFactory(): {}", e.getMessage());
            throw new IOException(e);
        }

        if (info != null) {
            LOGGER.debug("Resolved {} to {}", identifier, info.getURI());
            fetchHEADResponseInfo();
            return new HTTPStreamFactory(
                    info,
                    headResponseInfo.getContentLength(),
                    headResponseInfo.acceptsRanges());
        }
        return null;
    }

>>>>>>> abb781d7
    /**
     * Issues a {@code HEAD} or ranged {@code GET} request (depending on the
     * configuration) and caches the result in {@link #resourceInfo}.
     */
    private ResourceInfo getResourceInfo() throws IOException {
        if (resourceInfo == null) {
            try {
                requestInfo = getRequestInfo();
                if (requestInfo.isSendingHeadRequest()) {
                    fetchResourceInfoViaHEAD();
                } else {
                    fetchResourceInfoViaGET();
                }
            } catch (Exception e) {
                LOGGER.error("fetchResourceInfo(): {}", e.getMessage());
                throw new IOException(e.getMessage(), e);
            }
        }
        return resourceInfo;
    }

    private ResourceInfo fetchResourceInfoViaHEAD() throws Exception {
        requestInfo = getRequestInfo();
        try (Response response = request("HEAD", Collections.emptyMap())) {
            resourceInfo = ResourceInfo.fromResponse(response);
        }
        return resourceInfo;
    }

    private ResourceInfo fetchResourceInfoViaGET() throws Exception {
        requestInfo = getRequestInfo();
        var extraHeaders = Map.of("Range", "bytes=0-" + (RANGE_LENGTH - 1));
        try (Response response = request("GET", extraHeaders)) {
            resourceInfo = ResourceInfo.fromResponse(response);
        }
        return resourceInfo;
    }

    private Response request(String method,
                             Map<String,String> extraHeaders) throws IOException {
        try {
            HTTPRequestInfo requestInfo = getRequestInfo();

            Request.Builder builder = new Request.Builder()
                    .method(method, null)
                    .url(requestInfo.getURI())
                    .addHeader("User-Agent", USER_AGENT);
            // Add any additional headers.
            requestInfo.getHeaders().forEach(h ->
                    builder.addHeader(h.getName(), h.getValue()));
            extraHeaders.forEach(builder::addHeader);

            if (requestInfo.getUsername() != null &&
                    requestInfo.getSecret() != null) {
                builder.addHeader("Authorization",
                        "Basic " + requestInfo.getBasicAuthToken());
            }

            Request request = builder.build();

            LOGGER.debug("Requesting {} {} (extra headers: {})",
                    method, requestInfo.getURI(), extraHeaders);
            return getHTTPClient().newCall(request).execute();
        } catch (Exception e) {
            LOGGER.error("request(): {}", e.getMessage());
            throw new IOException(e.getMessage(), e);
        }
<<<<<<< HEAD
=======
        return request(requestInfo, method, extraHeaders);
>>>>>>> abb781d7
    }

    /**
     * @return Instance corresponding to {@link #identifier}. The result is
     *         cached.
     */
    HTTPRequestInfo getRequestInfo() throws Exception {
        if (requestInfo == null) {
            final LookupStrategy strategy =
                    LookupStrategy.from(Key.HTTPSOURCE_LOOKUP_STRATEGY);
            if (LookupStrategy.DELEGATE_SCRIPT.equals(strategy)) {
                requestInfo = newRequestInfoUsingScriptStrategy();
            } else {
                requestInfo = newRequestInfoUsingBasicStrategy();
            }
        }
        return requestInfo;
    }

    private HTTPRequestInfo newRequestInfoUsingBasicStrategy() {
        final var config    = Configuration.getInstance();
        final String prefix = config.getString(Key.HTTPSOURCE_URL_PREFIX, "");
        final String suffix = config.getString(Key.HTTPSOURCE_URL_SUFFIX, "");

        final HTTPRequestInfo info = new HTTPRequestInfo();
        info.setURI(prefix + identifier.toString() + suffix);
        info.setUsername(config.getString(Key.HTTPSOURCE_BASIC_AUTH_USERNAME));
        info.setSecret(config.getString(Key.HTTPSOURCE_BASIC_AUTH_SECRET));
        info.setSendingHeadRequest(config.getBoolean(Key.HTTPSOURCE_SEND_HEAD_REQUESTS, true));
        return info;
    }

    /**
     * @throws NoSuchFileException if the remote resource was not found.
     * @throws ScriptException     if the delegate method throws an exception.
     */
    private HTTPRequestInfo newRequestInfoUsingScriptStrategy()
            throws NoSuchFileException, ScriptException {
        final DelegateProxy proxy   = getDelegateProxy();
        final Map<String, ?> result = proxy.getHttpSourceResourceInfo();

        if (result.isEmpty()) {
            throw new NoSuchFileException(
                    DelegateMethod.HTTPSOURCE_RESOURCE_INFO +
                            " returned nil for " + identifier);
        }

        final String uri                 = (String) result.get("uri");
        final String username            = (String) result.get("username");
        final String secret              = (String) result.get("secret");
        @SuppressWarnings("unchecked")
        final Map<String,Object> headers = (Map<String,Object>) result.get("headers");
        final boolean isHeadEnabled      = !result.containsKey("send_head_request") ||
                (boolean) result.get("send_head_request");

        final HTTPRequestInfo info = new HTTPRequestInfo();
        info.setURI(uri);
        info.setUsername(username);
        info.setSecret(secret);
        info.setHeaders(headers);
        info.setSendingHeadRequest(isHeadEnabled);
        return info;
    }

    @Override
    public StreamFactory newStreamFactory() throws IOException {
        HTTPRequestInfo info;
        try {
            info = getRequestInfo();
        } catch (IOException e) {
            throw e;
        } catch (Exception e) {
            LOGGER.error("newStreamFactory(): {}", e.getMessage());
            throw new IOException(e);
        }

        if (info != null) {
            LOGGER.debug("Resolved {} to {}", identifier, info.getURI());
            getResourceInfo();
            return new HTTPStreamFactory(
                    getHTTPClient(),
                    info,
                    resourceInfo.contentLength(),
                    resourceInfo.acceptsRanges());
        }
        return null;
    }

    @Override
    public void setIdentifier(Identifier identifier) {
        super.setIdentifier(identifier);
        reset();
    }

    private void reset() {
        requestInfo  = null;
        resourceInfo = null;
    }

    /**
     * Stops the shared HTTP client.
     */
    @Override
    public void shutdown() {
        synchronized (HttpSource.class) {
            if (httpClient != null) {
                httpClient.dispatcher().executorService().shutdown();
                httpClient.connectionPool().evictAll();
            }
        }
    }

}<|MERGE_RESOLUTION|>--- conflicted
+++ resolved
@@ -212,14 +212,10 @@
                         if (value != null) {
                             Format format = MediaType.fromContentType(value).toFormat();
                             if (Format.UNKNOWN.equals(format)) {
-<<<<<<< HEAD
-                                LOGGER.debug("Unrecognized Content-Type header value for {} {}",
+                                LOGGER.debug("Unrecognized Content-Type header value for {} {}: {}",
                                         resourceInfo.requestMethod,
-                                        requestInfo.getURI());
-=======
-                                LOGGER.debug("Unrecognized Content-Type header value for HEAD {}: {}",
-                                        requestInfo.getURI(), field);
->>>>>>> abb781d7
+                                        requestInfo.getURI(),
+                                        value);
                             }
                             return format;
                         } else {
@@ -388,16 +384,6 @@
     /**
      * @return Already-initialized instance shared by all threads.
      */
-<<<<<<< HEAD
-=======
-    private HTTPRequestInfo requestInfo;
-
-    private final FormatIterator<Format> formatIterator = new FormatIterator<>();
-
-    /**
-     * @return Shared instance.
-     */
->>>>>>> abb781d7
     static synchronized OkHttpClient getHTTPClient() {
         if (httpClient == null) {
             final OkHttpClient.Builder builder = new OkHttpClient.Builder()
@@ -450,8 +436,6 @@
         return Duration.ofSeconds(timeout);
     }
 
-<<<<<<< HEAD
-=======
     static String getUserAgent() {
         return String.format("%s/%s (%s/%s; java/%s; %s/%s)",
                 HttpSource.class.getSimpleName(),
@@ -516,7 +500,6 @@
                 .collect(Collectors.joining("; "));
     }
 
->>>>>>> abb781d7
     @Override
     public void checkAccess() throws IOException {
         ResourceInfo info = getResourceInfo();
@@ -538,32 +521,6 @@
         return formatIterator;
     }
 
-<<<<<<< HEAD
-=======
-    @Override
-    public StreamFactory newStreamFactory() throws IOException {
-        HTTPRequestInfo info;
-        try {
-            info = getRequestInfo();
-        } catch (IOException e) {
-            throw e;
-        } catch (Exception e) {
-            LOGGER.error("newStreamFactory(): {}", e.getMessage());
-            throw new IOException(e);
-        }
-
-        if (info != null) {
-            LOGGER.debug("Resolved {} to {}", identifier, info.getURI());
-            fetchHEADResponseInfo();
-            return new HTTPStreamFactory(
-                    info,
-                    headResponseInfo.getContentLength(),
-                    headResponseInfo.acceptsRanges());
-        }
-        return null;
-    }
-
->>>>>>> abb781d7
     /**
      * Issues a {@code HEAD} or ranged {@code GET} request (depending on the
      * configuration) and caches the result in {@link #resourceInfo}.
@@ -604,37 +561,7 @@
 
     private Response request(String method,
                              Map<String,String> extraHeaders) throws IOException {
-        try {
-            HTTPRequestInfo requestInfo = getRequestInfo();
-
-            Request.Builder builder = new Request.Builder()
-                    .method(method, null)
-                    .url(requestInfo.getURI())
-                    .addHeader("User-Agent", USER_AGENT);
-            // Add any additional headers.
-            requestInfo.getHeaders().forEach(h ->
-                    builder.addHeader(h.getName(), h.getValue()));
-            extraHeaders.forEach(builder::addHeader);
-
-            if (requestInfo.getUsername() != null &&
-                    requestInfo.getSecret() != null) {
-                builder.addHeader("Authorization",
-                        "Basic " + requestInfo.getBasicAuthToken());
-            }
-
-            Request request = builder.build();
-
-            LOGGER.debug("Requesting {} {} (extra headers: {})",
-                    method, requestInfo.getURI(), extraHeaders);
-            return getHTTPClient().newCall(request).execute();
-        } catch (Exception e) {
-            LOGGER.error("request(): {}", e.getMessage());
-            throw new IOException(e.getMessage(), e);
-        }
-<<<<<<< HEAD
-=======
         return request(requestInfo, method, extraHeaders);
->>>>>>> abb781d7
     }
 
     /**
@@ -715,7 +642,6 @@
             LOGGER.debug("Resolved {} to {}", identifier, info.getURI());
             getResourceInfo();
             return new HTTPStreamFactory(
-                    getHTTPClient(),
                     info,
                     resourceInfo.contentLength(),
                     resourceInfo.acceptsRanges());
