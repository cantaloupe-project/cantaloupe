--- conflicted
+++ resolved
@@ -90,13 +90,8 @@
         setHTTPSKeyStoreType(
                 config.getString(Key.HTTPS_KEY_STORE_TYPE));
         setHTTPSPort(config.getInt(Key.HTTPS_PORT, DEFAULT_HTTPS_PORT));
-<<<<<<< HEAD
-        setSecureHTTP2Enabled(
-                config.getBoolean(Key.HTTPS_HTTP2_ENABLED, true));
         setJMXEnabled(config.getBoolean(Key.APPLICATION_MONITORING_ENABLED, false));
         setJmxRemotePort(config.getInt(Key.APPLICATION_MONITORING_REMOTE_PORT, DEFAULT_REMOTE_JMX_PORT));
-=======
->>>>>>> df5fe245
     }
 
     private void createServer() {
@@ -266,20 +261,9 @@
         this.httpsPort = port;
     }
 
-<<<<<<< HEAD
-    public void setInsecureHTTP2Enabled(boolean enabled) {
-        this.isInsecureHTTP2Enabled = enabled;
-    }
-
-    public void setSecureHTTP2Enabled(boolean enabled) {
-        this.isSecureHTTP2Enabled = enabled;
-    }
-
     public void setJMXEnabled(boolean enabled) {
         this.isJMXEnabled = enabled;
     }
-=======
->>>>>>> df5fe245
     /**
      * Starts the HTTP and/or HTTPS servers.
      */
