package edu.illinois.library.cantaloupe.cache;

import com.fasterxml.jackson.core.JsonProcessingException;
import com.zaxxer.hikari.HikariDataSource;
import edu.illinois.library.cantaloupe.async.TaskQueue;
import edu.illinois.library.cantaloupe.config.Configuration;
import edu.illinois.library.cantaloupe.config.Key;
import edu.illinois.library.cantaloupe.image.Identifier;
import edu.illinois.library.cantaloupe.image.Info;
import edu.illinois.library.cantaloupe.operation.OperationList;
import org.slf4j.Logger;
import org.slf4j.LoggerFactory;

import java.io.IOException;
import java.io.InputStream;
import java.io.OutputStream;
import java.sql.Blob;
import java.sql.Connection;
import java.sql.DatabaseMetaData;
import java.sql.PreparedStatement;
import java.sql.ResultSet;
import java.sql.SQLException;
import java.sql.Timestamp;
import java.util.Calendar;
import java.util.Optional;

/**
 * <p>Cache using a database table, storing images as BLOBs and image infos
 * as JSON strings.</p>
 *
 * <p>This cache requires that a database schema be created manually--it will
 * not do it automatically. The current schema is:</p>
 *
 * <pre>CREATE TABLE IF NOT EXISTS {JdbcCache.derivative_image_table} (
 *     operations VARCHAR(4096) NOT NULL,
 *     image BLOB,
 *     last_accessed DATETIME
 * );
 *
 * CREATE TABLE IF NOT EXISTS {JdbcCache.info_table} (
 *     identifier VARCHAR(4096) NOT NULL,
 *     info VARCHAR(8192) NOT NULL,
 *     last_accessed DATETIME
 * );</pre>
 */
class JdbcCache implements DerivativeCache {

    /**
     * Wraps a {@link Blob} OutputStream, for writing an image to a BLOB.
     * The constructor creates a transaction that is committed on close if the
     * stream is {@link CompletableOutputStream#isComplete()
     * completely written}.
     */
    private class ImageBlobOutputStream extends CompletableOutputStream {

        private final OutputStream blobOutputStream;
        private final OperationList ops;
        private final Connection connection;
        private final Blob blob;

        /**
         * Constructor for writing derivative images.
         *
         * @param conn
         * @param ops Derivative image operation list
         */
        ImageBlobOutputStream(Connection conn,
                              OperationList ops) throws SQLException {
            this.connection = conn;
            this.ops = ops;

            connection.setAutoCommit(false);

<<<<<<< HEAD
            final Configuration config = Configuration.getInstance();
            final String sql = String.format(
                    "INSERT INTO %s (%s, %s, %s) VALUES (?, ?, ?)",
                    config.getString(Key.JDBCCACHE_DERIVATIVE_IMAGE_TABLE),
                    DERIVATIVE_IMAGE_TABLE_OPERATIONS_COLUMN,
                    DERIVATIVE_IMAGE_TABLE_IMAGE_COLUMN,
                    DERIVATIVE_IMAGE_TABLE_LAST_ACCESSED_COLUMN);
            LOGGER.trace(sql);

            final Blob blob = connection.createBlob();
=======
            blob = connection.createBlob();
>>>>>>> 60c3e2ba
            blobOutputStream = blob.setBinaryStream(1);
        }

        @Override
        public void close() throws IOException {
            LOGGER.debug("Closing stream for {}", ops);
            PreparedStatement statement = null;
            try {
<<<<<<< HEAD
                if (isComplete()) {
=======
                if (isCompletelyWritten()) {
                    blobOutputStream.close();
                    final Configuration config = Configuration.getInstance();
                    final String sql = String.format(
                            "INSERT INTO %s (%s, %s, %s) VALUES (?, ?, ?)",
                                config.getString(Key.JDBCCACHE_DERIVATIVE_IMAGE_TABLE),
                                DERIVATIVE_IMAGE_TABLE_OPERATIONS_COLUMN,
                                DERIVATIVE_IMAGE_TABLE_IMAGE_COLUMN,
                                DERIVATIVE_IMAGE_TABLE_LAST_ACCESSED_COLUMN);
                    LOGGER.debug(sql);
                    statement = connection.prepareStatement(sql);
                    statement.setString(1, ops.toString());
                    statement.setBlob(2, blob);
                    statement.setTimestamp(3, now());
>>>>>>> 60c3e2ba
                    statement.executeUpdate();
                    connection.commit();
                } else {
                    connection.rollback();
                }
            } catch (SQLException e) {
                throw new IOException(e.getMessage(), e);
            } finally {
                try {
                    if (statement != null) {
                        statement.close();
                    }
                } catch (SQLException e) {
                    LOGGER.error(e.getMessage(), e);
                }
                try {
                    connection.close();
                } catch (SQLException e) {
                    LOGGER.error(e.getMessage(), e);
                }
            }
        }

        @Override
        public void flush() throws IOException {
            blobOutputStream.flush();
        }

        @Override
        public void write(int b) throws IOException {
            blobOutputStream.write(b);
        }

        @Override
        public void write(byte[] b) throws IOException {
            blobOutputStream.write(b);
        }

        @Override
        public void write(byte[] b, int off, int len) throws IOException {
            blobOutputStream.write(b, off, len);
        }

    }

    private static final Logger LOGGER = LoggerFactory.
            getLogger(JdbcCache.class);

    static final String DERIVATIVE_IMAGE_TABLE_IMAGE_COLUMN = "image";
    static final String DERIVATIVE_IMAGE_TABLE_LAST_ACCESSED_COLUMN =
            "last_accessed";
    static final String DERIVATIVE_IMAGE_TABLE_OPERATIONS_COLUMN = "operations";

    static final String INFO_TABLE_IDENTIFIER_COLUMN = "identifier";
    static final String INFO_TABLE_INFO_COLUMN = "info";
    static final String INFO_TABLE_LAST_ACCESSED_COLUMN = "last_accessed";

    private static HikariDataSource dataSource;

    /**
     * @return Connection from the connection pool. Clients must call
     *         {@link Connection#close} when they are done with it.
     */
    public static synchronized Connection getConnection() throws SQLException {
        if (dataSource == null) {
            final Configuration config = Configuration.getInstance();
            final String connectionString = config.
                    getString(Key.JDBCCACHE_JDBC_URL, "");
            final int connectionTimeout = 1000 *
                    config.getInt(Key.JDBCCACHE_CONNECTION_TIMEOUT, 10);
            final int maxPoolSize =
                    Runtime.getRuntime().availableProcessors() * 2 + 1;
            final String user = config.getString(Key.JDBCCACHE_USER, "");
            final String password = config.getString(Key.JDBCCACHE_PASSWORD, "");

            dataSource = new HikariDataSource();
            dataSource.setJdbcUrl(connectionString);
            dataSource.setUsername(user);
            dataSource.setPassword(password);
            dataSource.setPoolName("JdbcCachePool");
            dataSource.setMaximumPoolSize(maxPoolSize);
            dataSource.setConnectionTimeout(connectionTimeout);

            // Create a connection in order to log some things and check
            // whether the database is sane.
            try (Connection connection = dataSource.getConnection()) {
                final DatabaseMetaData metadata = connection.getMetaData();
                LOGGER.info("Using {} {}", metadata.getDriverName(),
                        metadata.getDriverVersion());
                LOGGER.info("Connection URL: {}",
                        config.getString(Key.JDBCCACHE_JDBC_URL));

                final String[] tableNames = { getDerivativeImageTableName(),
                        getInfoTableName() };
                for (String tableName : tableNames) {
                    if (!tableExists(connection, tableName)) {
                        LOGGER.error("Missing table: {}", tableName);
                    }
                }
            }
        }
        return dataSource.getConnection();
    }

    /**
     * @return Name of the derivative image table.
     * @throws IllegalArgumentException If the image table name is not set.
     */
    static String getDerivativeImageTableName() {
        final String name = Configuration.getInstance().
                getString(Key.JDBCCACHE_DERIVATIVE_IMAGE_TABLE);
        if (name == null) {
            throw new IllegalArgumentException(
                    Key.JDBCCACHE_DERIVATIVE_IMAGE_TABLE + " is not set");
        }
        return name;
    }

    /**
     * @return Name of the image info table.
     * @throws IllegalArgumentException If the info table name is not set.
     */
    static String getInfoTableName() {
        final String name = Configuration.getInstance().
                getString(Key.JDBCCACHE_INFO_TABLE);
        if (name == null) {
            throw new IllegalArgumentException(
                    Key.JDBCCACHE_INFO_TABLE + " is not set");
        }
        return name;
    }

    /**
     * @param connection Will not be closed.
     */
    private static boolean tableExists(Connection connection, String tableName)
            throws SQLException {
        DatabaseMetaData dbm = connection.getMetaData();
        try (ResultSet rs = dbm.getTables(null, null, tableName.toUpperCase(), null)) {
            return rs.next();
        }
    }

    /**
     * Updates the last-accessed time of the derivative image corresponding to
     * the given operation list.
     */
    private void accessDerivativeImage(OperationList opList,
                                       Connection connection)
            throws SQLException {
        final String sql = String.format(
                "UPDATE %s SET %s = ? WHERE %s = ?",
                getDerivativeImageTableName(),
                DERIVATIVE_IMAGE_TABLE_LAST_ACCESSED_COLUMN,
                DERIVATIVE_IMAGE_TABLE_OPERATIONS_COLUMN);
        try (PreparedStatement statement = connection.prepareStatement(sql)) {
            statement.setTimestamp(1, now());
            statement.setString(2, opList.toString());

            LOGGER.trace(sql);
            statement.executeUpdate();
        }
    }

    /**
     * Updates the last-accessed time of the derivative image corresponding to
     * the given operation list asynchronously.
     */
    private void accessDerivativeImageAsync(OperationList opList) {
        TaskQueue.getInstance().submit(() -> {
            try (Connection conn = getConnection()) {
                accessDerivativeImage(opList, conn);
            } catch (SQLException e) {
                LOGGER.error("accessDerivativeImageAsync(): {}", e.getMessage());
            }
        });
    }

    /**
     * Updates the last-accessed time of the info corresponding to the given
     * identifier.
     */
    private void accessInfo(Identifier identifier, Connection connection)
            throws SQLException {
        final String sql = String.format(
                "UPDATE %s SET %s = ? WHERE %s = ?",
                getInfoTableName(),
                INFO_TABLE_LAST_ACCESSED_COLUMN,
                INFO_TABLE_IDENTIFIER_COLUMN);

        try (PreparedStatement statement = connection.prepareStatement(sql)) {
            statement.setTimestamp(1, now());
            statement.setString(2, identifier.toString());

            LOGGER.trace(sql);
            statement.executeUpdate();
        }
    }

    /**
     * Updates the last-accessed time of the info corresponding to the given
     * operation list asynchronously.
     */
    private void accessInfoAsync(Identifier identifier) {
        TaskQueue.getInstance().submit(() -> {
            try (Connection conn = getConnection()) {
                accessInfo(identifier, conn);
            } catch (SQLException e) {
                LOGGER.error("accessInfoAsync(): {}", e.getMessage());
            }
        });
    }

    Timestamp earliestValidDate() {
        final long ttl = Configuration.getInstance().
                getLong(Key.DERIVATIVE_CACHE_TTL, 0);
        if (ttl > 0) {
            return new Timestamp(System.currentTimeMillis() - ttl * 1000);
        } else {
            return new Timestamp(0);
        }
    }

    @Override
    public Optional<Info> getInfo(Identifier identifier) throws IOException {
        final String sql = String.format(
                "SELECT %s FROM %s WHERE %s = ? AND %s >= ?",
                INFO_TABLE_INFO_COLUMN,
                getInfoTableName(),
                INFO_TABLE_IDENTIFIER_COLUMN,
                INFO_TABLE_LAST_ACCESSED_COLUMN);

        try (Connection connection = getConnection();
             PreparedStatement statement = connection.prepareStatement(sql)) {

            statement.setString(1, identifier.toString());
            statement.setTimestamp(2, earliestValidDate());

            LOGGER.trace(sql);
            try (ResultSet resultSet = statement.executeQuery()) {
                if (resultSet.next()) {
                    accessInfoAsync(identifier);

                    LOGGER.debug("Hit for info: {}", identifier);
                    String json = resultSet.getString(1);
                    return Optional.of(Info.fromJSON(json));
                } else {
                    LOGGER.debug("Miss for info: {}", identifier);
                    purgeInfoAsync(identifier);
                }
            }
        } catch (SQLException e) {
            throw new IOException(e.getMessage(), e);
        }
        return Optional.empty();
    }

    @Override
    public InputStream newDerivativeImageInputStream(OperationList opList)
            throws IOException {
        InputStream inputStream = null;

        final String sql = String.format(
                "SELECT %s FROM %s WHERE %s = ? AND %s >= ?",
                DERIVATIVE_IMAGE_TABLE_IMAGE_COLUMN,
                getDerivativeImageTableName(),
                DERIVATIVE_IMAGE_TABLE_OPERATIONS_COLUMN,
                DERIVATIVE_IMAGE_TABLE_LAST_ACCESSED_COLUMN);

        try (Connection conn = getConnection();
            PreparedStatement statement = conn.prepareStatement(sql)) {
            statement.setString(1, opList.toString());
            statement.setTimestamp(2, earliestValidDate());

            LOGGER.trace(sql);
            try (ResultSet resultSet = statement.executeQuery()) {
                if (resultSet.next()) {
                    LOGGER.debug("Hit for image: {}", opList);
                    inputStream = resultSet.getBinaryStream(1);
                    accessDerivativeImageAsync(opList);
                } else {
                    LOGGER.debug("Miss for image: {}", opList);
                    purgeDerivativeImageAsync(opList);
                }
            }
        } catch (SQLException e) {
            throw new IOException(e.getMessage(), e);
        }
        return inputStream;
    }

    @Override
    public CompletableOutputStream
    newDerivativeImageOutputStream(OperationList ops) throws IOException {
        // TODO: return a no-op stream when a write of an equal op list is in progress in another thread
        LOGGER.debug("Miss; caching {}", ops);
        try {
            return new ImageBlobOutputStream(getConnection(), ops);
        } catch (SQLException e) {
            LOGGER.error("Throwing Except: {}", e);
            throw new IOException(e.getMessage(), e);
        }
    }

    private Timestamp now() {
        Calendar calendar = Calendar.getInstance();
        java.util.Date now = calendar.getTime();
        return new Timestamp(now.getTime());
    }

    @Override
    public void purge() throws IOException {
        try (Connection connection = getConnection()) {
            connection.setAutoCommit(false);
            final int numDeletedDerivativeImages =
                    purgeDerivativeImages(connection);
            final int numDeletedInfos = purgeInfos(connection);
            connection.commit();
            LOGGER.debug("Purged {} derivative images and {} infos",
                    numDeletedDerivativeImages, numDeletedInfos);
        } catch (SQLException e) {
            throw new IOException(e.getMessage(), e);
        }
    }

    @Override
    public void purge(OperationList ops) throws IOException {
        try (Connection connection = getConnection()) {
            connection.setAutoCommit(false);
            final int numDeletedImages = purgeDerivativeImage(ops, connection);
            connection.commit();
            LOGGER.debug("Purged {} derivative images", numDeletedImages);
        } catch (SQLException e) {
            throw new IOException(e.getMessage(), e);
        }
    }

    @Override
    public void purgeInfos() throws IOException {
        try (Connection connection = getConnection()) {
            connection.setAutoCommit(false);
            int numDeleted;
            final String sql = "DELETE FROM " + getInfoTableName();
            try (PreparedStatement statement = connection.prepareStatement(sql)) {
                LOGGER.trace(sql);
                numDeleted = statement.executeUpdate();
            }
            connection.commit();
            LOGGER.debug("purgeInfos(): purged {} info(s)", numDeleted);
        } catch (SQLException e) {
            throw new IOException(e.getMessage(), e);
        }
    }

    @Override
    public void purgeInvalid() throws IOException {
        try (Connection connection = getConnection()) {
            connection.setAutoCommit(false);
            final int numDeletedDerivativeImages =
                    purgeExpiredDerivativeImages(connection);
            final int numDeletedInfos = purgeExpiredInfos(connection);
            connection.commit();
            LOGGER.debug("purgeInvalid(): purged {} derivative images and {} info(s)",
                    numDeletedDerivativeImages, numDeletedInfos);
        } catch (SQLException e) {
            throw new IOException(e.getMessage(), e);
        }
    }

    /**
     * @param conn Will not be closed.
     * @return Number of images purged.
     */
    private int purgeExpiredDerivativeImages(Connection conn)
            throws SQLException {
        final String sql = String.format("DELETE FROM %s WHERE %s < ?",
                getDerivativeImageTableName(),
                DERIVATIVE_IMAGE_TABLE_LAST_ACCESSED_COLUMN);
        try (PreparedStatement statement = conn.prepareStatement(sql)) {
            statement.setTimestamp(1, earliestValidDate());
            LOGGER.trace(sql);
            return statement.executeUpdate();
        }
    }

    /**
     * @param conn Will not be closed.
     * @return Number of infos purged.
     */
    private int purgeExpiredInfos(Connection conn)
            throws SQLException {
        final String sql = String.format("DELETE FROM %s WHERE %s < ?",
                getInfoTableName(), INFO_TABLE_LAST_ACCESSED_COLUMN);
        try (PreparedStatement statement = conn.prepareStatement(sql)) {
            statement.setTimestamp(1, earliestValidDate());
            LOGGER.trace(sql);
            return statement.executeUpdate();
        }
    }

    /**
     * @param ops Operation list corresponding to the derivative image to purge.
     * @param conn Will not be closed.
     * @return Number of purged images
     */
    private int purgeDerivativeImage(OperationList ops, Connection conn)
            throws SQLException {
        final String sql = String.format("DELETE FROM %s WHERE %s = ?",
                getDerivativeImageTableName(),
                DERIVATIVE_IMAGE_TABLE_OPERATIONS_COLUMN);
        try (PreparedStatement statement = conn.prepareStatement(sql)) {
            statement.setString(1, ops.toString());
            LOGGER.trace(sql);
            return statement.executeUpdate();
        }
    }

    /**
     * @param ops Operation list corresponding to the derivative image to purge.
     */
    private void purgeDerivativeImageAsync(OperationList ops) {
        TaskQueue.getInstance().submit(() -> {
            try (Connection conn = getConnection()) {
                purgeDerivativeImage(ops, conn);
            } catch (SQLException e) {
                LOGGER.error("purgeDerivativeImageAsync(): {}", e.getMessage());
            }
        });
    }

    /**
     * Purges all derivative images.
     *
     * @param conn Will not be closed.
     * @return Number of purged images
     */
    private int purgeDerivativeImages(Connection conn) throws SQLException {
        final String sql = "DELETE FROM " + getDerivativeImageTableName();
        try (PreparedStatement statement = conn.prepareStatement(sql)) {
            LOGGER.trace(sql);
            return statement.executeUpdate();
        }
    }

    /**
     * Purges all derivative images corresponding to the source image with the
     * given identifier.
     *
     * @param identifier
     * @param conn Will not be closed.
     * @return The number of purged images
     */
    private int purgeDerivativeImages(Identifier identifier, Connection conn)
            throws SQLException {
        final String sql = "DELETE FROM " + getDerivativeImageTableName() +
                " WHERE " + DERIVATIVE_IMAGE_TABLE_OPERATIONS_COLUMN +
                " LIKE ?";
        try (PreparedStatement statement = conn.prepareStatement(sql)) {
            statement.setString(1, identifier.toString() + "%");
            LOGGER.trace(sql);
            return statement.executeUpdate();
        }
    }

    @Override
    public void purge(Identifier identifier) throws IOException {
        try (Connection connection = getConnection()) {
            connection.setAutoCommit(false);
            final int numDeletedImages = purgeDerivativeImages(identifier,
                    connection);
            final int numDeletedInfos = purgeInfo(identifier, connection);
            connection.commit();
            LOGGER.debug("Deleted {} cached image(s) and {} cached info(s)",
                    numDeletedImages, numDeletedInfos);
        } catch (SQLException e) {
            throw new IOException(e.getMessage(), e);
        }
    }

    /**
     * Purges the info corresponding to the source image with the given
     * identifier.
     *
     * @param identifier
     * @param conn Will not be closed.
     * @return The number of purged infos.
     */
    private int purgeInfo(Identifier identifier, Connection conn)
            throws SQLException {
        final String sql = String.format("DELETE FROM %s WHERE %s = ?",
                getInfoTableName(), INFO_TABLE_IDENTIFIER_COLUMN);
        try (PreparedStatement statement = conn.prepareStatement(sql)) {
            statement.setString(1, identifier.toString());
            LOGGER.trace(sql);
            return statement.executeUpdate();
        }
    }

    private void purgeInfoAsync(Identifier identifier) {
        TaskQueue.getInstance().submit(() -> {
            try (Connection conn = getConnection()) {
                purgeInfo(identifier, conn);
            } catch (SQLException e) {
                LOGGER.error("purgeImageInfosAsync(): {}", e.getMessage());
            }
        });
    }

    /**
     * @param conn Will not be closed.
     * @return The number of purged infos.
     */
    private int purgeInfos(Connection conn) throws SQLException {
        final String sql = "DELETE FROM " + getInfoTableName();
        try (PreparedStatement statement = conn.prepareStatement(sql)) {
            LOGGER.trace(sql);
            return statement.executeUpdate();
        }
    }

    @Override
    public void put(Identifier identifier, Info info) throws IOException {
        if (!info.isPersistable()) {
            LOGGER.trace("put(): info for {} is incomplete; ignoring",
                    identifier);
            return;
        }
        LOGGER.debug("put(): {}", identifier);
        try {
            put(identifier, info.toJSON());
        } catch (JsonProcessingException e) {
            throw new IOException(e.getMessage(), e);
        }
    }

    @Override
    public void put(Identifier identifier, String info) throws IOException {
        LOGGER.debug("put(): {}", identifier);

        final String sql = String.format(
                "INSERT INTO %s (%s, %s, %s) VALUES (?, ?, ?)",
                getInfoTableName(),
                INFO_TABLE_IDENTIFIER_COLUMN,
                INFO_TABLE_INFO_COLUMN,
                INFO_TABLE_LAST_ACCESSED_COLUMN);

        try (Connection conn = getConnection();
             PreparedStatement statement = conn.prepareStatement(sql)) {
            conn.setAutoCommit(false);

            // Delete any existing info corresponding to the given identifier.
            purgeInfo(identifier, conn);

            // Add a new info corresponding to the given identifier.
            statement.setString(1, identifier.toString());
            statement.setString(2, info);
            statement.setTimestamp(3, now());

            LOGGER.trace(sql);
            statement.executeUpdate();
            conn.commit();
        } catch (SQLException e) {
            throw new IOException(e.getMessage(), e);
        }
    }

}<|MERGE_RESOLUTION|>--- conflicted
+++ resolved
@@ -71,20 +71,7 @@
 
             connection.setAutoCommit(false);
 
-<<<<<<< HEAD
-            final Configuration config = Configuration.getInstance();
-            final String sql = String.format(
-                    "INSERT INTO %s (%s, %s, %s) VALUES (?, ?, ?)",
-                    config.getString(Key.JDBCCACHE_DERIVATIVE_IMAGE_TABLE),
-                    DERIVATIVE_IMAGE_TABLE_OPERATIONS_COLUMN,
-                    DERIVATIVE_IMAGE_TABLE_IMAGE_COLUMN,
-                    DERIVATIVE_IMAGE_TABLE_LAST_ACCESSED_COLUMN);
-            LOGGER.trace(sql);
-
-            final Blob blob = connection.createBlob();
-=======
             blob = connection.createBlob();
->>>>>>> 60c3e2ba
             blobOutputStream = blob.setBinaryStream(1);
         }
 
@@ -93,9 +80,6 @@
             LOGGER.debug("Closing stream for {}", ops);
             PreparedStatement statement = null;
             try {
-<<<<<<< HEAD
-                if (isComplete()) {
-=======
                 if (isCompletelyWritten()) {
                     blobOutputStream.close();
                     final Configuration config = Configuration.getInstance();
@@ -110,7 +94,6 @@
                     statement.setString(1, ops.toString());
                     statement.setBlob(2, blob);
                     statement.setTimestamp(3, now());
->>>>>>> 60c3e2ba
                     statement.executeUpdate();
                     connection.commit();
                 } else {
