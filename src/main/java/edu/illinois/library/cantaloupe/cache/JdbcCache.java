--- conflicted
+++ resolved
@@ -71,9 +71,6 @@
 
             connection.setAutoCommit(false);
 
-<<<<<<< HEAD
-            blob = connection.createBlob();
-=======
             final Configuration config = Configuration.getInstance();
             final String sql = String.format(
                     "INSERT INTO %s (%s, %s, %s) VALUES (?, ?, ?)",
@@ -84,7 +81,6 @@
             LOGGER.trace(sql);
 
             final Blob blob = connection.createBlob();
->>>>>>> 21057cf7
             blobOutputStream = blob.setBinaryStream(1);
         }
 
@@ -93,8 +89,7 @@
             LOGGER.debug("Closing stream for {}", ops);
             PreparedStatement statement = null;
             try {
-<<<<<<< HEAD
-                if (isCompletelyWritten()) {
+                if (isComplete()) {
                     blobOutputStream.close();
                     final Configuration config = Configuration.getInstance();
                     final String sql = String.format(
@@ -108,9 +103,6 @@
                     statement.setString(1, ops.toString());
                     statement.setBlob(2, blob);
                     statement.setTimestamp(3, now());
-=======
-                if (isComplete()) {
->>>>>>> 21057cf7
                     statement.executeUpdate();
                     connection.commit();
                 } else {
