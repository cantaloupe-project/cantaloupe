--- conflicted
+++ resolved
@@ -1,11 +1,7 @@
 package edu.illinois.library.cantaloupe.resource.admin;
 
 import com.fasterxml.jackson.databind.ObjectMapper;
-<<<<<<< HEAD
-=======
-import edu.illinois.library.cantaloupe.WebApplication;
-import edu.illinois.library.cantaloupe.cache.Cache;
->>>>>>> 5f804c0b
+import edu.illinois.library.cantaloupe.RestletApplication;
 import edu.illinois.library.cantaloupe.cache.CacheFactory;
 import edu.illinois.library.cantaloupe.config.Configuration;
 import edu.illinois.library.cantaloupe.config.Key;
@@ -179,7 +175,7 @@
      */
     private Map<String,Object> getTemplateVars() throws Exception {
         final Map<String, Object> vars = getCommonTemplateVars(getRequest());
-        vars.put("adminUri", vars.get("baseUri") + WebApplication.ADMIN_PATH);
+        vars.put("adminUri", vars.get("baseUri") + RestletApplication.ADMIN_PATH);
 
         ////////////////////////////////////////////////////////////////////
         //////////////////////// status section ////////////////////////////
