package edu.illinois.library.cantaloupe.resource.iiif.v3;

import java.util.HashSet;
import java.util.LinkedHashMap;
import java.util.List;
import java.util.Map;
import java.util.Set;

import edu.illinois.library.cantaloupe.http.Method;
import edu.illinois.library.cantaloupe.image.Format;
import edu.illinois.library.cantaloupe.image.Info;
import edu.illinois.library.cantaloupe.processor.codec.ImageWriterFactory;
import edu.illinois.library.cantaloupe.resource.JacksonRepresentation;
import edu.illinois.library.cantaloupe.resource.ResourceException;
import edu.illinois.library.cantaloupe.resource.Route;
import edu.illinois.library.cantaloupe.resource.InformationRequestHandler;
import edu.illinois.library.cantaloupe.source.StatResult;
import org.slf4j.Logger;
import org.slf4j.LoggerFactory;

import javax.script.ScriptException;

/**
 * Handles IIIF Image API 3.x information requests.
 *
 * @see <a href="https://iiif.io/api/image/3.0/#51-image-information-request">
 *     Image Information Requests</a>
 */
public class InformationResource extends IIIF3Resource {

    private static final Logger LOGGER =
            LoggerFactory.getLogger(InformationResource.class);

    private static final Method[] SUPPORTED_METHODS =
            new Method[] { Method.GET, Method.OPTIONS };

    @Override
    protected Logger getLogger() {
        return LOGGER;
    }

    @Override
    public Method[] getSupportedMethods() {
        return SUPPORTED_METHODS;
    }

    /**
     * Writes a JSON-serialized {@link Information} instance to the response.
     */
    @Override
    public void doGET() throws Exception {
        if (redirectToNormalizedScaleConstraint()) {
            return;
        }
        // TODO: we are supposed to get the available output formats from the
        // processor, but the control flow may not lead to a processor ever
        // being obtained.
        final Set<Format> availableOutputFormats =
                new HashSet<>(ImageWriterFactory.supportedFormats());

        class CustomCallback implements InformationRequestHandler.Callback {
            @Override
            public boolean authorize() throws Exception {
                return InformationResource.this.preAuthorize();
            }

            @Override
            public void sourceAccessed(StatResult result) {
                if (result.getLastModified() != null) {
                    setLastModifiedHeader(result.getLastModified());
                }
            }

            @Override
            public void knowAvailableOutputFormats(Set<Format> formats) {
                availableOutputFormats.addAll(formats);
            }
        }

        try (InformationRequestHandler handler = InformationRequestHandler.builder()
                .withIdentifier(getMetaIdentifier().getIdentifier())
                .withBypassingCache(isBypassingCache())
                .withBypassingCacheRead(isBypassingCacheRead())
                .withDelegateProxy(getDelegateProxy())
                .withRequestContext(getRequestContext())
                .withCallback(new CustomCallback())
                .build()) {
<<<<<<< HEAD
            Info info = handler.handle();
            addHeaders(info);
            newRepresentation(info, availableOutputFormats)
                    .write(getResponse().getOutputStream());
=======
            addHeaders();
            try {
                Info info = handler.handle();
                newRepresentation(info, availableOutputFormats)
                        .write(getResponse().getOutputStream());
            } catch (ResourceException e) {
                if (e.getStatus().getCode() < 500) {
                    newHTTP4xxRepresentation(e.getStatus(), e.getMessage())
                            .write(getResponse().getOutputStream());
                } else {
                    throw e;
                }
            }
>>>>>>> 19a2bb3f
        }
    }

    private void addHeaders(Info info) {
        // Content-Type
        getResponse().setHeader("Content-Type", getNegotiatedContentType());
        // Last-Modified
        if (info.getSerializationTimestamp() != null) {
            setLastModifiedHeader(info.getSerializationTimestamp());
        }
    }

    /**
     * @return Full image URI corresponding to the given identifier, respecting
     *         the {@literal X-Forwarded-*} and
     *         {@link #PUBLIC_IDENTIFIER_HEADER} reverse proxy headers.
     */
    private String getImageURI() {
        return getPublicRootReference() + Route.IIIF_3_PATH + "/" +
                getPublicIdentifier();
    }

    private String getNegotiatedContentType() {
        String contentType;
        // If the client has requested JSON, set the content type to
        // that; otherwise set it to JSON-LD.
        final List<String> preferences = getPreferredMediaTypes();
        if (!preferences.isEmpty() && preferences.get(0)
                .startsWith("application/json")) {
            contentType = "application/json";
        } else {
            contentType = "application/ld+json";
        }
        contentType += ";charset=UTF-8";
        contentType += ";profile=\"http://iiif.io/api/image/3/context.json\"";
        return contentType;
    }

    private JacksonRepresentation newRepresentation(Info info,
                                                    Set<Format> availableOutputFormats) {
        final InformationFactory factory = new InformationFactory();
        factory.setDelegateProxy(getDelegateProxy());

        final Information<String, Object> iiifInfo = factory.newImageInfo(
                availableOutputFormats,
                getImageURI(),
                info,
                getPageIndex(),
                getMetaIdentifier().getScaleConstraint());
        return new JacksonRepresentation(iiifInfo);
    }

    private JacksonRepresentation newHTTP4xxRepresentation(
            Status status,
            String message) throws ScriptException {
        final Map<String,Object> map = new LinkedHashMap<>(); // preserves key order
        map.put("@context", "http://iiif.io/api/image/3/context.json");
        map.put("id", getImageURI());
        map.put("type", "ImageService3");
        map.put("protocol", "http://iiif.io/api/image");
        map.put("profile", "level2");
        map.put("status", status.getCode());
        map.put("message", message);
        map.putAll(getDelegateProxy().getExtraIIIF3InformationResponseKeys());
        return new JacksonRepresentation(map);
    }

}<|MERGE_RESOLUTION|>--- conflicted
+++ resolved
@@ -7,6 +7,7 @@
 import java.util.Set;
 
 import edu.illinois.library.cantaloupe.http.Method;
+import edu.illinois.library.cantaloupe.http.Status;
 import edu.illinois.library.cantaloupe.image.Format;
 import edu.illinois.library.cantaloupe.image.Info;
 import edu.illinois.library.cantaloupe.processor.codec.ImageWriterFactory;
@@ -85,15 +86,9 @@
                 .withRequestContext(getRequestContext())
                 .withCallback(new CustomCallback())
                 .build()) {
-<<<<<<< HEAD
-            Info info = handler.handle();
-            addHeaders(info);
-            newRepresentation(info, availableOutputFormats)
-                    .write(getResponse().getOutputStream());
-=======
-            addHeaders();
             try {
                 Info info = handler.handle();
+                addHeaders(info);
                 newRepresentation(info, availableOutputFormats)
                         .write(getResponse().getOutputStream());
             } catch (ResourceException e) {
@@ -104,7 +99,6 @@
                     throw e;
                 }
             }
->>>>>>> 19a2bb3f
         }
     }
 
