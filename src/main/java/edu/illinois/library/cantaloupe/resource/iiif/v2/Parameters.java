--- conflicted
+++ resolved
@@ -65,7 +65,7 @@
     /**
      * Copy constructor.
      */
-    public Parameters(Parameters params) {
+    Parameters(Parameters params) {
         setIdentifier(params.getIdentifier());
         setRegion(params.getRegion());
         setSize(params.getSize());
@@ -77,11 +77,11 @@
 
     /**
      * @param identifier Decoded identifier.
-     * @param region From URI
-     * @param size From URI
-     * @param rotation From URI
-     * @param quality From URI
-     * @param format From URI
+     * @param region     From URI.
+     * @param size       From URI.
+     * @param rotation   From URI.
+     * @param quality    From URI.
+     * @param format     From URI.
      * @throws FormatException if the {@literal format} argument is invalid.
      * @throws IllegalClientArgumentException if any of the other arguments are
      *         invalid.
@@ -108,13 +108,9 @@
         try {
             setOutputFormat(OutputFormat.valueOf(format.toUpperCase()));
         } catch (IllegalArgumentException e) {
-<<<<<<< HEAD
-            throw new FormatException(format);
-=======
-            throw new UnsupportedOutputFormatException("Unsupported format. " +
-                    "Available output formats for this image are listed in " +
-                    "the information response.");
->>>>>>> ba3a846e
+            throw new FormatException("Unsupported format. Available output" +
+                    "formats for this image are listed in the information " +
+                    "response.");
         }
     }
 
