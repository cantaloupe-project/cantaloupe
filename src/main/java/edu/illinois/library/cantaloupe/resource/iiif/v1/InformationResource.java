package edu.illinois.library.cantaloupe.resource.iiif.v1;

import java.util.HashSet;
import java.util.LinkedHashMap;
import java.util.List;
import java.util.Map;
import java.util.Set;

import edu.illinois.library.cantaloupe.http.Method;
import edu.illinois.library.cantaloupe.image.Format;
import edu.illinois.library.cantaloupe.image.Info;
import edu.illinois.library.cantaloupe.resource.JacksonRepresentation;
import edu.illinois.library.cantaloupe.resource.ResourceException;
import edu.illinois.library.cantaloupe.resource.Route;
import edu.illinois.library.cantaloupe.resource.InformationRequestHandler;
import edu.illinois.library.cantaloupe.source.StatResult;
import org.slf4j.Logger;
import org.slf4j.LoggerFactory;

/**
 * Handles IIIF Image API 1.x information requests.
 *
 * @see <a href="http://iiif.io/api/image/1.1/#image-info-request">Information
 * Requests</a>
 */
public class InformationResource extends IIIF1Resource {

    private static final Logger LOGGER =
            LoggerFactory.getLogger(InformationResource.class);

    private static final Method[] SUPPORTED_METHODS =
            new Method[] { Method.GET, Method.OPTIONS };

    @Override
    protected Logger getLogger() {
        return LOGGER;
    }

    @Override
    public Method[] getSupportedMethods() {
        return SUPPORTED_METHODS;
    }

    /**
     * Writes a JSON-serialized {@link Information} instance to the response.
     */
    @Override
    public void doGET() throws Exception {
        if (redirectToNormalizedScaleConstraint()) {
            return;
        }
        final Set<Format> availableOutputFormats = new HashSet<>();

        class CustomCallback implements InformationRequestHandler.Callback {
            @Override
            public boolean authorize() throws Exception {
                return InformationResource.this.preAuthorize();
            }

            @Override
            public void sourceAccessed(StatResult result) {
                if (result.getLastModified() != null) {
                    setLastModifiedHeader(result.getLastModified());
                }
            }

            @Override
            public void knowAvailableOutputFormats(Set<Format> formats) {
                availableOutputFormats.addAll(formats);
            }
        }

        try (InformationRequestHandler handler = InformationRequestHandler.builder()
                .withIdentifier(getMetaIdentifier().getIdentifier())
                .withBypassingCache(isBypassingCache())
                .withBypassingCacheRead(isBypassingCacheRead())
                .withDelegateProxy(getDelegateProxy())
                .withRequestContext(getRequestContext())
                .withCallback(new CustomCallback())
                .build()) {
<<<<<<< HEAD
            Info info = handler.handle();

            Information iiifInfo = new InformationFactory().newImageInfo(
                    getImageURI(),
                    availableOutputFormats,
                    info,
                    getPageIndex(),
                    getMetaIdentifier().getScaleConstraint());

            addHeaders(info, iiifInfo);
            new JacksonRepresentation(iiifInfo)
                    .write(getResponse().getOutputStream());
=======
            try {
                Info info = handler.handle();
                ImageInfo iiifInfo = new ImageInfoFactory().newImageInfo(
                        getImageURI(),
                        availableOutputFormats,
                        info,
                        getPageIndex(),
                        getMetaIdentifier().getScaleConstraint());
                addHeaders(iiifInfo);
                new JacksonRepresentation(iiifInfo)
                        .write(getResponse().getOutputStream());
            } catch (ResourceException e) {
                if (e.getStatus().getCode() < 500) {
                    newHTTP4xxRepresentation(e.getStatus(), e.getMessage())
                            .write(getResponse().getOutputStream());
                } else {
                    throw e;
                }
            }
>>>>>>> 19a2bb3f
        }
    }

    private void addHeaders(Info info, Information iiifInfo) {
        // Content-Type
        getResponse().setHeader("Content-Type", getNegotiatedMediaType());
        // Link
        getResponse().setHeader("Link",
                String.format("<%s>;rel=\"profile\";", iiifInfo.profile));
        // Last-Modified
        if (info.getSerializationTimestamp() != null) {
            setLastModifiedHeader(info.getSerializationTimestamp());
        }
    }

    /**
     * @return Image URI corresponding to the given identifier, respecting the
     *         {@code X-Forwarded-*} and {@link #PUBLIC_IDENTIFIER_HEADER}
     *         reverse proxy headers.
     */
    private String getImageURI() {
        return getPublicRootReference() + Route.IIIF_1_PATH + "/" +
                getPublicIdentifier();
    }

    private String getNegotiatedMediaType() {
        String mediaType;
        // If the client has requested JSON-LD, set the content type to
        // that; otherwise set it to JSON.
        final List<String> preferences = getPreferredMediaTypes();
        if (!preferences.isEmpty() && preferences.get(0)
                .startsWith("application/ld+json")) {
            mediaType = "application/ld+json";
        } else {
            mediaType = "application/json";
        }
        return mediaType + ";charset=UTF-8";
    }

    private JacksonRepresentation newHTTP4xxRepresentation(Status status,
                                                           String message) {
        final Map<String, Object> map = new LinkedHashMap<>(); // preserves key order
        map.put("@context", "http://library.stanford.edu/iiif/image-api/1.1/context.json");
        map.put("@id", getImageURI());
        map.put("status", status.getCode());
        map.put("message", message);
        return new JacksonRepresentation(map);
    }

}<|MERGE_RESOLUTION|>--- conflicted
+++ resolved
@@ -7,6 +7,7 @@
 import java.util.Set;
 
 import edu.illinois.library.cantaloupe.http.Method;
+import edu.illinois.library.cantaloupe.http.Status;
 import edu.illinois.library.cantaloupe.image.Format;
 import edu.illinois.library.cantaloupe.image.Info;
 import edu.illinois.library.cantaloupe.resource.JacksonRepresentation;
@@ -78,29 +79,15 @@
                 .withRequestContext(getRequestContext())
                 .withCallback(new CustomCallback())
                 .build()) {
-<<<<<<< HEAD
-            Info info = handler.handle();
-
-            Information iiifInfo = new InformationFactory().newImageInfo(
-                    getImageURI(),
-                    availableOutputFormats,
-                    info,
-                    getPageIndex(),
-                    getMetaIdentifier().getScaleConstraint());
-
-            addHeaders(info, iiifInfo);
-            new JacksonRepresentation(iiifInfo)
-                    .write(getResponse().getOutputStream());
-=======
             try {
                 Info info = handler.handle();
-                ImageInfo iiifInfo = new ImageInfoFactory().newImageInfo(
+                Information iiifInfo = new InformationFactory().newImageInfo(
                         getImageURI(),
                         availableOutputFormats,
                         info,
                         getPageIndex(),
                         getMetaIdentifier().getScaleConstraint());
-                addHeaders(iiifInfo);
+                addHeaders(info, iiifInfo);
                 new JacksonRepresentation(iiifInfo)
                         .write(getResponse().getOutputStream());
             } catch (ResourceException e) {
@@ -111,7 +98,6 @@
                     throw e;
                 }
             }
->>>>>>> 19a2bb3f
         }
     }
 
