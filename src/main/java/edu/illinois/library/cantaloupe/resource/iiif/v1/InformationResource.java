--- conflicted
+++ resolved
@@ -86,20 +86,6 @@
                 .withRequestContext(getRequestContext())
                 .withCallback(new CustomCallback())
                 .build()) {
-<<<<<<< HEAD
-            Info info = handler.handle();
-
-            ImageInfo iiifInfo = new ImageInfoFactory().newImageInfo(
-                    getImageURI(),
-                    availableOutputFormats,
-                    info,
-                    getPageIndex(),
-                    getMetaIdentifier().getScaleConstraint());
-
-            addHeaders(iiifInfo);
-            new JacksonRepresentation(iiifInfo)
-                    .write(getResponse().getOutputStream());
-=======
             try {
                 Info info = handler.handle();
                 Information iiifInfo = new InformationFactory().newImageInfo(
@@ -119,7 +105,6 @@
                     throw e;
                 }
             }
->>>>>>> b82d35ff
         }
     }
 
