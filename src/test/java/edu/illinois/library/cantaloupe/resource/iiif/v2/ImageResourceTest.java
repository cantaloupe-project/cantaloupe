package edu.illinois.library.cantaloupe.resource.iiif.v2;

import edu.illinois.library.cantaloupe.Application;
import edu.illinois.library.cantaloupe.config.Configuration;
import edu.illinois.library.cantaloupe.config.Key;
import edu.illinois.library.cantaloupe.http.Headers;
import edu.illinois.library.cantaloupe.http.Method;
import edu.illinois.library.cantaloupe.http.ResourceException;
import edu.illinois.library.cantaloupe.http.Response;
import edu.illinois.library.cantaloupe.image.Identifier;
import edu.illinois.library.cantaloupe.image.ScaleConstraint;
import edu.illinois.library.cantaloupe.operation.OperationList;
import edu.illinois.library.cantaloupe.resource.ResourceTest;
import edu.illinois.library.cantaloupe.resource.Route;
import edu.illinois.library.cantaloupe.resource.iiif.ImageResourceTester;
import edu.illinois.library.cantaloupe.test.TestUtil;
import org.apache.commons.lang3.StringUtils;
import org.junit.jupiter.api.Test;

import java.net.URI;
import java.util.List;

import static edu.illinois.library.cantaloupe.test.Assert.HTTPAssert.*;
import static org.junit.jupiter.api.Assertions.*;

public class ImageResourceTest extends ResourceTest {

    private static final String IMAGE = "jpg-rgb-64x56x8-baseline.jpg";

    private ImageResourceTester tester = new ImageResourceTester();

    @Override
    protected String getEndpointPath() {
        return Route.IIIF_2_PATH;
    }

    @Test
    void testGETAuthorizationWhenAuthorized() {
        URI uri = getHTTPURI("/" + IMAGE + "/full/full/0/color.jpg");
        tester.testAuthorizationWhenAuthorized(uri);
    }

    @Test
    void testGETAuthorizationWhenNotAuthorized() {
        URI uri = getHTTPURI("/forbidden.jpg/full/full/0/color.jpg");
        tester.testAuthorizationWhenNotAuthorized(uri);
    }

    @Test
    void testGETAuthorizationWhenRedirecting() throws Exception {
        URI uri = getHTTPURI("/redirect.jpg/full/full/0/color.jpg");
        tester.testAuthorizationWhenRedirecting(uri);
    }

    @Test
    void testGETAuthorizationWhenScaleConstraining() throws Exception {
        URI uri = getHTTPURI("/reduce.jpg/full/full/0/color.jpg");
        tester.testAuthorizationWhenScaleConstraining(uri);
    }

    @Test
    void testGETCacheHeadersWhenClientCachingIsEnabledAndResponseIsCacheable()
            throws Exception {
        URI uri = getHTTPURI("/" + IMAGE + "/full/full/0/color.jpg");
        tester.testCacheHeadersWhenClientCachingIsEnabledAndResponseIsCacheable(uri);
    }

    @Test
    void testGETCacheHeadersWhenClientCachingIsEnabledAndResponseIsNotCacheable()
            throws Exception {
        URI uri = getHTTPURI("/bogus/full/full/0/color.jpg");
        tester.testCacheHeadersWhenClientCachingIsEnabledAndResponseIsNotCacheable(uri);
    }

    /**
     * Tests that there is no {@code Cache-Control} header returned when
     * {@code cache.client.enabled = true} but a {@code cache=nocache} argument
     * is present in the URL query.
     */
    @Test
    void testGETCacheHeadersWhenClientCachingIsEnabledButCachingIsDisabledInURL1()
            throws Exception {
        URI uri = getHTTPURI("/" + IMAGE + "/full/full/0/color.jpg?cache=nocache");
        tester.testCacheHeadersWhenClientCachingIsEnabledButCachingIsDisabledInURL(uri);
    }

    /**
     * Tests that there is no {@code Cache-Control} header returned when
     * {@code cache.client.enabled = true} but a {@code cache=false} argument
     * is present in the URL query.
     */
    @Test
    void testGETCacheHeadersWhenClientCachingIsEnabledButCachingIsDisabledInURL2()
            throws Exception {
        URI uri = getHTTPURI("/" + IMAGE + "/full/full/0/color.jpg?cache=false");
        tester.testCacheHeadersWhenClientCachingIsEnabledButCachingIsDisabledInURL(uri);
    }

    /**
     * Tests that there is a {@code Cache-Control} header returned when
     * {@code cache.client.enabled = true} and a {@code cache=recache} argument
     * is present in the URL query.
     */
    @Test
    void testGETCacheHeadersWhenClientCachingIsEnabledAndRecachingIsEnabledInURL()
            throws Exception {
        URI uri = getHTTPURI("/" + IMAGE + "/full/full/0/color.jpg?cache=recache");
        tester.testCacheHeadersWhenClientCachingIsEnabledAndResponseIsCacheable(uri);
    }

    @Test
    void testGETCacheHeadersWhenClientCachingIsDisabled() throws Exception {
        URI uri = getHTTPURI("/" + IMAGE + "/full/full/0/color.jpg");
        tester.testCacheHeadersWhenClientCachingIsDisabled(uri);
    }

    @Test
    void testGETCachingWhenCachesAreEnabledButNegativeCacheQueryArgumentIsSupplied1()
            throws Exception {
        URI uri = getHTTPURI("/" + IMAGE + "/full/full/0/color.png?cache=nocache");
        tester.testCachingWhenCachesAreEnabledButNegativeCacheQueryArgumentIsSupplied(uri);
    }

    @Test
    void testGETCachingWhenCachesAreEnabledButNegativeCacheQueryArgumentIsSupplied2()
            throws Exception {
        URI uri = getHTTPURI("/" + IMAGE + "/full/full/0/color.png?cache=false");
        tester.testCachingWhenCachesAreEnabledButNegativeCacheQueryArgumentIsSupplied(uri);
    }

    @Test
    void testGETCachingWhenCachesAreEnabledAndRecacheQueryArgumentIsSupplied()
            throws Exception {
        URI uri = getHTTPURI("/" + IMAGE + "/full/full/0/color.png?cache=recache");
        tester.testCachingWhenCachesAreEnabledAndRecacheQueryArgumentIsSupplied(uri);
    }

    @Test
    void testGETCacheWithDerivativeCacheEnabledAndInfoCacheEnabledAndResolveFirstEnabled()
            throws Exception {
        // The image must be modified as unmodified images aren't cached.
        URI uri = getHTTPURI("/" + IMAGE + "/full/full/1/color.jpg");
        tester.testCacheWithDerivativeCacheEnabledAndInfoCacheEnabledAndResolveFirstEnabled(
                uri, TestUtil.getImage(IMAGE));
    }

    @Test
    void testGETCacheWithDerivativeCacheEnabledAndInfoCacheEnabledAndResolveFirstDisabled()
            throws Exception {
        // The image must be modified as unmodified images aren't cached.
        URI uri = getHTTPURI("/" + IMAGE + "/full/full/1/color.jpg");
        tester.testCacheWithDerivativeCacheEnabledAndInfoCacheEnabledAndResolveFirstDisabled(
                uri, TestUtil.getImage(IMAGE));
    }

    @Test
    void testGETCacheWithDerivativeCacheEnabledAndInfoCacheDisabledAndResolveFirstEnabled()
            throws Exception {
        // The image must be modified as unmodified images aren't cached.
        URI uri = getHTTPURI("/" + IMAGE + "/full/full/1/color.jpg");
        tester.testCacheWithDerivativeCacheEnabledAndInfoCacheDisabledAndResolveFirstEnabled(
                uri, TestUtil.getImage(IMAGE));
    }

    @Test
    void testGETCacheWithDerivativeCacheEnabledAndInfoCacheDisabledAndResolveFirstDisabled()
            throws Exception {
        // The image must be modified as unmodified images aren't cached.
        URI uri = getHTTPURI("/" + IMAGE + "/full/full/1/color.jpg");
        tester.testCacheWithDerivativeCacheEnabledAndInfoCacheDisabledAndResolveFirstDisabled(
                uri, TestUtil.getImage(IMAGE));
    }

    @Test
    void testGETCacheWithDerivativeCacheDisabledAndInfoCacheEnabledAndResolveFirstEnabled()
            throws Exception {
        // The image must be modified as unmodified images aren't cached.
        URI uri = getHTTPURI("/" + IMAGE + "/full/full/1/color.jpg");
        tester.testCacheWithDerivativeCacheDisabledAndInfoCacheEnabledAndResolveFirstEnabled(
                uri, TestUtil.getImage(IMAGE));
    }

    @Test
    void testGETCacheWithDerivativeCacheDisabledAndInfoCacheEnabledAndResolveFirstDisabled()
            throws Exception {
        // The image must be modified as unmodified images aren't cached.
        URI uri = getHTTPURI("/" + IMAGE + "/full/full/1/color.jpg");
        tester.testCacheWithDerivativeCacheDisabledAndInfoCacheEnabledAndResolveFirstDisabled(
                uri, TestUtil.getImage(IMAGE));
    }

    @Test
    void testGETCacheWithDerivativeCacheDisabledAndInfoCacheDisabledAndResolveFirstEnabled()
            throws Exception {
        // The image must be modified as unmodified images aren't cached.
        URI uri = getHTTPURI("/" + IMAGE + "/full/full/1/color.jpg");
        tester.testCacheWithDerivativeCacheDisabledAndInfoCacheDisabledAndResolveFirstEnabled(
                uri, TestUtil.getImage(IMAGE));
    }

    @Test
    void testGETCacheWithDerivativeCacheDisabledAndInfoCacheDisabledAndResolveFirstDisabled()
            throws Exception {
        // The image must be modified as unmodified images aren't cached.
        URI uri = getHTTPURI("/" + IMAGE + "/full/full/1/color.jpg");
        tester.testCacheWithDerivativeCacheDisabledAndInfoCacheDisabledAndResolveFirstDisabled(
                uri, TestUtil.getImage(IMAGE));
    }

    @Test
    void testGETContentDispositionHeaderWithNoHeader() throws Exception {
        URI uri = getHTTPURI("/" + IMAGE + "/full/full/0/color.jpg");
        tester.testContentDispositionHeaderWithNoHeader(uri);
    }

    @Test
    void testGETContentDispositionHeaderSetToInline() throws Exception {
        URI uri = getHTTPURI("/" + IMAGE + "/full/full/0/color.jpg?response-content-disposition=inline");
        tester.testContentDispositionHeaderSetToInline(uri);
    }

    @Test
    void testGETContentDispositionHeaderSetToAttachment() throws Exception {
        URI uri = getHTTPURI("/" + IMAGE + "/full/full/0/color.jpg?response-content-disposition=attachment");
        tester.testContentDispositionHeaderSetToAttachment(uri);
    }

    @Test
    void testGETContentDispositionHeaderSetToAttachmentWithFilename()
            throws Exception {
        final String filename = "cats%20dogs.jpg";
        final String expected = "cats dogs.jpg";

        URI uri = getHTTPURI("/" + IMAGE + "/full/full/0/color.jpg?response-content-disposition=attachment;filename%3D%22" + filename + "%22");

        tester.testContentDispositionHeaderSetToAttachmentWithFilename(uri, expected);

        uri = getHTTPURI("/" + IMAGE + "/full/full/0/color.jpg?response-content-disposition=attachment;%20filename%3D%22" + filename + "%22");
        tester.testContentDispositionHeaderSetToAttachmentWithFilename(uri, expected);

        uri = getHTTPURI("/" + IMAGE + "/full/full/0/color.jpg?response-content-disposition=attachment;filename%3D" + filename);
        tester.testContentDispositionHeaderSetToAttachmentWithFilename(uri, expected);

        uri = getHTTPURI("/" + IMAGE + "/full/full/0/color.jpg?response-content-disposition=attachment;%20filename%3D" + filename);
        tester.testContentDispositionHeaderSetToAttachmentWithFilename(uri, expected);
    }

    @Test
    void testGETEndpointEnabled() {
        Configuration config = Configuration.getInstance();
        config.setProperty(Key.IIIF_1_ENDPOINT_ENABLED, true);

        assertStatus(200, getHTTPURI("/" + IMAGE + "/full/full/0/color.jpg"));
    }

    @Test
    void testGETEndpointDisabled() {
        Configuration config = Configuration.getInstance();
        config.setProperty(Key.IIIF_2_ENDPOINT_ENABLED, false);

        assertStatus(403, getHTTPURI("/" + IMAGE + "/full/full/0/color.jpg"));
    }

    @Test
<<<<<<< HEAD
    void testGETHTTP2() throws Exception {
=======
    public void testGETWithForwardSlashInIdentifier() {
        URI uri = getHTTPURI("/subfolder%2Fjpg/full/max/0/color.jpg");
        tester.testForwardSlashInIdentifier(uri);
    }

    @Test
    public void testGETWithBackslashInIdentifier() {
        URI uri = getHTTPURI("/subfolder%5Cjpg/full/max/0/color.jpg");
        tester.testBackslashInIdentifier(uri);
    }

    @Test
    public void testGETHTTP2() throws Exception {
>>>>>>> e9f6f8cf
        URI uri = getHTTPURI("/" + IMAGE + "/full/full/0/color.jpg");
        tester.testHTTP2(uri);
    }

    @Test
    void testGETHTTPS1_1() throws Exception {
        URI uri = getHTTPSURI("/" + IMAGE + "/full/full/0/color.jpg");
        tester.testHTTPS1_1(uri);
    }

    @Test
    void testGETHTTPS2() throws Exception {
        URI uri = getHTTPSURI("/" + IMAGE + "/full/full/0/color.jpg");
        tester.testHTTPS2(uri);
    }

    @Test
    void testGETLinkHeader() throws Exception {
        client = newClient("/" + IMAGE + "/full/full/0/color.jpg");
        Response response = client.send();

        String value = response.getHeaders().getFirstValue("Link");
        assertTrue(value.startsWith("<http://localhost"));
    }

    @Test
    void testGETLinkHeaderWithSlashSubstitution() throws Exception {
        Configuration config = Configuration.getInstance();
        config.setProperty(Key.SLASH_SUBSTITUTE, "CATS");

        client = newClient("/subfolderCATSjpg/full/full/0/color.jpg");
        Response response = client.send();

        String value = response.getHeaders().getFirstValue("Link");
        assertTrue(value.contains("subfolderCATSjpg"));
    }

    @Test
    void testGETLinkHeaderWithEncodedCharacters() throws Exception {
        Configuration config = Configuration.getInstance();
        config.setProperty(Key.SLASH_SUBSTITUTE, ":");

        client = newClient("/subfolder%3Ajpg/full/full/0/color.jpg");
        Response response = client.send();

        String value = response.getHeaders().getFirstValue("Link");
        assertTrue(value.contains("subfolder%3Ajpg"));
    }

    @Test
    void testGETLinkHeaderWithBaseURIOverride() throws Exception {
        Configuration config = Configuration.getInstance();
        config.setProperty(Key.BASE_URI, "http://example.org/");

        client = newClient("/" + IMAGE + "/full/full/0/color.jpg");
        Response response = client.send();

        String value = response.getHeaders().getFirstValue("Link");
        assertTrue(value.startsWith("<http://example.org/"));
    }

    @Test
    void testGETLinkHeaderWithProxyHeaders() throws Exception {
        client = newClient("/" + IMAGE + "/pct:50,50,50,50/,35/0/color.jpg");
        client.getHeaders().set("X-Forwarded-Proto", "HTTP");
        client.getHeaders().set("X-Forwarded-Host", "example.org");
        client.getHeaders().set("X-Forwarded-Port", "8080");
        client.getHeaders().set("X-Forwarded-Path", "/cats");
        Response response = client.send();

        assertEquals("<http://example.org:8080/cats/iiif/2/jpg-rgb-64x56x8-baseline.jpg/32,28,32,28/40,/0/color.jpg>;rel=\"canonical\"",
                response.getHeaders().getFirstValue("Link"));
    }

    @Test
    void testGETLinkHeaderBaseURIOverridesProxyHeaders() throws Exception {
        Configuration config = Configuration.getInstance();
        config.setProperty(Key.BASE_URI, "https://example.net/");

        client = newClient("/" + IMAGE + "/full/full/0/color.jpg");
        client.getHeaders().set("X-Forwarded-Proto", "HTTP");
        client.getHeaders().set("X-Forwarded-Host", "example.org");
        client.getHeaders().set("X-Forwarded-Port", "8080");
        client.getHeaders().set("X-Forwarded-Path", "/cats");
        Response response = client.send();

        assertEquals("<https://example.net/iiif/2/jpg-rgb-64x56x8-baseline.jpg/full/full/0/color.jpg>;rel=\"canonical\"",
                response.getHeaders().getFirstValue("Link"));
    }

    @Test
    void testGETLessThanOrEqualToFullScale() {
        URI uri = getHTTPURI("/" + IMAGE + "/full/full/0/color.png");
        tester.testLessThanOrEqualToMaxScale(uri);
    }

    @Test
    void testGETGreaterThanFullScale() {
        URI uri = getHTTPURI("/" + IMAGE + "/full/pct:101/0/color.png");
        tester.testGreaterThanMaxScale(uri);
    }

    @Test
    void testGETMinPixels() {
        URI uri = getHTTPURI("/" + IMAGE + "/0,0,0,0/full/0/color.png");
        tester.testMinPixels(uri);
    }

    @Test
    void testGETLessThanMaxPixels() {
        URI uri = getHTTPURI("/" + IMAGE + "/full/full/0/color.png");
        tester.testLessThanMaxPixels(uri);
    }

    @Test
    void testGETMoreThanMaxPixels() {
        URI uri = getHTTPURI("/" + IMAGE + "/full/full/0/color.png");
        tester.testMoreThanMaxPixels(uri);
    }

    @Test
    void testGETMaxPixelsIgnoredWhenStreamingSource() {
        URI uri = getHTTPURI("/" + IMAGE + "/full/full/0/color.jpg");
        tester.testMaxPixelsIgnoredWhenStreamingSource(uri);
    }

    @Test
    void testGETForbidden() {
        URI uri = getHTTPURI("/forbidden/full/full/0/color.jpg");
        tester.testForbidden(uri);
    }

    @Test
    void testGETNotFound() {
        URI uri = getHTTPURI("/invalid/full/full/0/color.jpg");
        tester.testNotFound(uri);
    }

    @Test
    void testGETProcessorValidationFailure() {
        URI uri = getHTTPURI("/pdf-multipage.pdf/full/full/0/color.jpg?page=999999");
        tester.testProcessorValidationFailure(uri);
    }

    @Test
    void testGETPurgeFromCacheWhenSourceIsMissingAndOptionIsFalse()
            throws Exception {
        final String imagePath = "/" + IMAGE + "/full/full/0/color.jpg";
        final URI uri = getHTTPURI(imagePath);
        final OperationList opList = Parameters.fromUri(imagePath).toOperationList();
        tester.testPurgeFromCacheWhenSourceIsMissingAndOptionIsFalse(
                uri, opList);
    }

    @Test
    void testGETPurgeFromCacheWhenSourceIsMissingAndOptionIsTrue()
            throws Exception {
        final String imagePath = "/" + IMAGE + "/full/full/0/color.jpg";
        final URI uri = getHTTPURI(imagePath);
        final OperationList opList = Parameters.fromUri(imagePath).toOperationList();
        tester.testPurgeFromCacheWhenSourceIsMissingAndOptionIsTrue(
                uri, opList);
    }

    @Test
    void testGETRecoveryFromDerivativeCacheNewDerivativeImageInputStreamException()
            throws Exception {
        URI uri = getHTTPURI("/" + IMAGE + "/full/full/0/color.jpg");
        tester.testRecoveryFromDerivativeCacheNewDerivativeImageInputStreamException(uri);
    }

    @Test
    void testGETRecoveryFromDerivativeCacheNewDerivativeImageOutputStreamException()
            throws Exception {
        URI uri = getHTTPURI("/" + IMAGE + "/full/full/0/color.png");
        tester.testRecoveryFromDerivativeCacheNewDerivativeImageOutputStreamException(uri);
    }

    @Test
    void testGETRecoveryFromIncorrectSourceFormat() throws Exception {
        URI uri = getHTTPURI("/jpg-incorrect-extension.png/full/full/0/color.jpg");
        tester.testRecoveryFromIncorrectSourceFormat(uri);
    }

    /**
     * Tests that a scale constraint of {@literal -1:1} is redirected to no
     * scale constraint.
     */
    @Test
    void testGETRedirectToNormalizedScaleConstraint1() {
        URI fromURI = getHTTPURI("/" + IMAGE +
                new ScaleConstraint(1, 1).toIdentifierSuffix() +
                "/full/full/0/color.png");
        URI toURI = getHTTPURI("/" + IMAGE + "/full/full/0/color.png");
        assertRedirect(fromURI, toURI, 301);
    }

    /**
     * Tests that a scale constraint of {@literal -2:2} is redirected to no
     * scale constraint.
     */
    @Test
    void testGETRedirectToNormalizedScaleConstraint2() {
        URI fromURI = getHTTPURI("/" + IMAGE +
                new ScaleConstraint(2, 2).toIdentifierSuffix() +
                "/full/full/0/color.png");
        URI toURI = getHTTPURI("/" + IMAGE + "/full/full/0/color.png");
        assertRedirect(fromURI, toURI, 301);
    }

    /**
     * Tests that a scale constraint of {@literal -2:4} is redirected to
     * {@literal -1:2}.
     */
    @Test
    void testGETRedirectToNormalizedScaleConstraint3() {
        URI fromURI = getHTTPURI("/" + IMAGE +
                new ScaleConstraint(2, 4).toIdentifierSuffix() +
                "/full/full/0/color.png");
        URI toURI = getHTTPURI("/" + IMAGE +
                new ScaleConstraint(1, 2).toIdentifierSuffix() +
                "/full/full/0/color.png");
        assertRedirect(fromURI, toURI, 301);
    }

    @Test
    void testGETResolverCheckAccessNotCalledWithSourceCacheHit()
            throws Exception {
        URI uri = getHTTPURI("/" + IMAGE + "/full/full/0/color.jpg");
        tester.testSourceCheckAccessNotCalledWithSourceCacheHit(new Identifier(IMAGE), uri);
    }

    @Test
    void testGETResolverGetSourceFormatNotCalledWithSourceCacheHit()
            throws Exception {
        URI uri = getHTTPURI("/" + IMAGE + "/full/full/0/color.jpg");
        tester.testSourceGetFormatNotCalledWithSourceCacheHit(new Identifier(IMAGE), uri);
    }

    /**
     * Checks that the server responds with HTTP 500 when a non-FileSource is
     * used with a non-StreamProcessor.
     */
    @Test
    void testGETResolverProcessorCompatibility() {
        URI uri = getHTTPURI("/jp2/full/full/0/color.jpg");
        tester.testSourceProcessorCompatibility(
                uri, appServer.getHTTPHost(), appServer.getHTTPPort());
    }

    @Test
    void testGETNotRestrictedToSizes() {
        Configuration config = Configuration.getInstance();
        config.setProperty(Key.IIIF_RESTRICT_TO_SIZES, false);

        assertStatus(200, getHTTPURI("/" + IMAGE + "/full/53,37/0/color.jpg"));
    }

    @Test
    void testGETRestrictedToSizes() {
        Configuration config = Configuration.getInstance();
        config.setProperty(Key.IIIF_RESTRICT_TO_SIZES, true);

        assertStatus(403, getHTTPURI("/" + IMAGE + "/full/53,37/0/color.jpg"));
    }

    @Test
    void testGETSlashSubstitution() {
        URI uri = getHTTPURI("/subfolderCATSjpg/full/full/0/color.jpg");
        tester.testSlashSubstitution(uri);
    }

    @Test
    void testGETUnavailableSourceFormat() {
        URI uri = getHTTPURI("/text.txt/full/full/0/color.jpg");
        tester.testUnavailableSourceFormat(uri);
    }

    @Test
    void testGETInvalidOutputFormat() {
        URI uri = getHTTPURI("/" + IMAGE + "/full/full/0/color.bogus");
        tester.testInvalidOutputFormat(uri);
    }

    /**
     * Tests the default response headers. Individual headers may be tested
     * more thoroughly elsewhere.
     */
    @Test
    void testGETResponseHeaders() throws Exception {
        client = newClient("/" + IMAGE + "/full/full/0/color.jpg");
        Response response = client.send();
        Headers headers = response.getHeaders();
        assertEquals(8, headers.size());

        // Access-Control-Allow-Origin
        assertEquals("*", headers.getFirstValue("Access-Control-Allow-Origin"));
        // Content-Length
        assertNotNull(headers.getFirstValue("Content-Length"));
        // Content-Type
        assertEquals("image/jpeg", headers.getFirstValue("Content-Type"));
        // Date
        assertNotNull(headers.getFirstValue("Date"));
        // Link
        assertTrue(headers.getFirstValue("Link").contains("://"));
        // Server
        assertNotNull(headers.getFirstValue("Server"));
        // Vary
        List<String> parts =
                List.of(StringUtils.split(headers.getFirstValue("Vary"), ", "));
        assertEquals(5, parts.size());
        assertTrue(parts.contains("Accept"));
        assertTrue(parts.contains("Accept-Charset"));
        assertTrue(parts.contains("Accept-Encoding"));
        assertTrue(parts.contains("Accept-Language"));
        assertTrue(parts.contains("Origin"));
        // X-Powered-By
        assertEquals(Application.getName() + "/" + Application.getVersion(),
                headers.getFirstValue("X-Powered-By"));
    }

    @Test
    void testOPTIONSWhenEnabled() throws Exception {
        Configuration config = Configuration.getInstance();
        config.setProperty(Key.IIIF_2_ENDPOINT_ENABLED, true);

        client = newClient("/" + IMAGE + "/full/full/0/color.jpg");
        client.setMethod(Method.OPTIONS);
        Response response = client.send();
        assertEquals(204, response.getStatus());

        Headers headers = response.getHeaders();
        List<String> methods =
                List.of(StringUtils.split(headers.getFirstValue("Allow"), ", "));
        assertEquals(2, methods.size());
        assertTrue(methods.contains("GET"));
        assertTrue(methods.contains("OPTIONS"));
    }

    @Test
    void testOPTIONSWhenDisabled() throws Exception {
        Configuration config = Configuration.getInstance();
        config.setProperty(Key.IIIF_2_ENDPOINT_ENABLED, false);
        try {
            client = newClient("/" + IMAGE + "/full/full/0/color.jpg");
            client.setMethod(Method.OPTIONS);
            client.send();
            fail("Expected exception");
        } catch (ResourceException e) {
            assertEquals(403, e.getStatusCode());
        }
    }

}<|MERGE_RESOLUTION|>--- conflicted
+++ resolved
@@ -262,23 +262,19 @@
     }
 
     @Test
-<<<<<<< HEAD
+    void testGETWithForwardSlashInIdentifier() {
+        URI uri = getHTTPURI("/subfolder%2Fjpg/full/max/0/default.jpg");
+        tester.testForwardSlashInIdentifier(uri);
+    }
+
+    @Test
+    void testGETWithBackslashInIdentifier() {
+        URI uri = getHTTPURI("/subfolder%5Cjpg/full/max/0/default.jpg");
+        tester.testBackslashInIdentifier(uri);
+    }
+
+    @Test
     void testGETHTTP2() throws Exception {
-=======
-    public void testGETWithForwardSlashInIdentifier() {
-        URI uri = getHTTPURI("/subfolder%2Fjpg/full/max/0/color.jpg");
-        tester.testForwardSlashInIdentifier(uri);
-    }
-
-    @Test
-    public void testGETWithBackslashInIdentifier() {
-        URI uri = getHTTPURI("/subfolder%5Cjpg/full/max/0/color.jpg");
-        tester.testBackslashInIdentifier(uri);
-    }
-
-    @Test
-    public void testGETHTTP2() throws Exception {
->>>>>>> e9f6f8cf
         URI uri = getHTTPURI("/" + IMAGE + "/full/full/0/color.jpg");
         tester.testHTTP2(uri);
     }
