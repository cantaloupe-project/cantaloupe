package edu.illinois.library.cantaloupe.resource.api;

import edu.illinois.library.cantaloupe.Application;
import edu.illinois.library.cantaloupe.config.Configuration;
import edu.illinois.library.cantaloupe.config.Key;
import edu.illinois.library.cantaloupe.http.Client;
import edu.illinois.library.cantaloupe.http.Headers;
import edu.illinois.library.cantaloupe.http.ResourceException;
import edu.illinois.library.cantaloupe.http.Response;
import edu.illinois.library.cantaloupe.resource.Route;
import org.junit.jupiter.api.Test;

<<<<<<< HEAD
import static org.junit.jupiter.api.Assertions.*;
=======
import java.net.URI;

import static org.junit.Assert.*;
>>>>>>> 5f28de1f

public class HealthResourceTest extends AbstractAPIResourceTest {

    @Override
    protected String getEndpointPath() {
        return Route.HEALTH_PATH;
    }

    @Test
<<<<<<< HEAD
    void testGETWithEndpointEnabled() throws Exception {
=======
    public void testGETWithEndpointDisabled() throws Exception {
        Configuration config = Configuration.getInstance();
        config.setProperty(Key.API_ENABLED, false);
        try {
            client.send();
            fail("Expected exception");
        } catch (ResourceException e) {
            assertEquals(403, e.getStatusCode());
        }
    }

    /**
     * The processing pipeline isn't exercised until an image has been
     * successfully returned from an image endpoint.
     */
    @Test
    public void testGETWithNoPriorImageRequest() throws Exception {
>>>>>>> 5f28de1f
        Configuration config = Configuration.getInstance();
        config.setProperty(Key.API_ENABLED, true);

        Response response = client.send();
        assertEquals(200, response.getStatus());
    }

    @Test
<<<<<<< HEAD
    void testGETWithEndpointDisabled() throws Exception {
=======
    public void testGETWithPriorImageRequest() throws Exception {
>>>>>>> 5f28de1f
        Configuration config = Configuration.getInstance();
        config.setProperty(Key.API_ENABLED, true);

        // Request an image
        Client imageClient = null;
        try {
            URI uri = new URI("http://localhost:" + appServer.getHTTPPort() +
                    Route.IIIF_2_PATH +
                    "/jpg-rgb-64x56x8-baseline.jpg/full/max/5/default.jpg");
            imageClient = new Client().builder().uri(uri).build();
            imageClient.send();
        } finally {
            if (imageClient != null) {
                imageClient.stop();
            }
        }
        Response response = client.send();
        assertEquals(200, response.getStatus());
        assertTrue(response.getBodyAsString().contains("\"color\":\"GREEN\""));
    }

    @Override // because this endpoint doesn't require auth
    @Test
    public void testGETWithNoCredentials() throws Exception {
        client.setUsername(null);
        client.setSecret(null);
        client.send();
    }

    @Override // because this endpoint doesn't require auth
    @Test
    public void testGETWithInvalidCredentials() throws Exception {
        client.setUsername("invalid");
        client.setSecret("invalid");
        client.send();
    }

    @Test
    void testGETResponseBody() throws Exception {
        Response response = client.send();
        assertTrue(response.getBodyAsString().contains("\"color\":"));
    }

    @Test
    void testGETResponseHeaders() throws Exception {
        Response response = client.send();
        Headers headers = response.getHeaders();
        assertEquals(6, headers.size());

        // Cache-Control
        assertEquals("no-cache", headers.getFirstValue("Cache-Control"));
        // Content-Length
        assertNotNull(headers.getFirstValue("Content-Length"));
        // Content-Type
        assertTrue("application/json;charset=UTF-8".equalsIgnoreCase(
                headers.getFirstValue("Content-Type")));
        // Date
        assertNotNull(headers.getFirstValue("Date"));
        // Server
        assertNotNull(headers.getFirstValue("Server"));
        // X-Powered-By
        assertEquals(Application.getName() + "/" + Application.getVersion(),
                headers.getFirstValue("X-Powered-By"));
    }

}<|MERGE_RESOLUTION|>--- conflicted
+++ resolved
@@ -10,13 +10,9 @@
 import edu.illinois.library.cantaloupe.resource.Route;
 import org.junit.jupiter.api.Test;
 
-<<<<<<< HEAD
-import static org.junit.jupiter.api.Assertions.*;
-=======
 import java.net.URI;
 
-import static org.junit.Assert.*;
->>>>>>> 5f28de1f
+import static org.junit.jupiter.api.Assertions.*;
 
 public class HealthResourceTest extends AbstractAPIResourceTest {
 
@@ -26,10 +22,7 @@
     }
 
     @Test
-<<<<<<< HEAD
-    void testGETWithEndpointEnabled() throws Exception {
-=======
-    public void testGETWithEndpointDisabled() throws Exception {
+    void testGETWithEndpointDisabled() throws Exception {
         Configuration config = Configuration.getInstance();
         config.setProperty(Key.API_ENABLED, false);
         try {
@@ -45,8 +38,7 @@
      * successfully returned from an image endpoint.
      */
     @Test
-    public void testGETWithNoPriorImageRequest() throws Exception {
->>>>>>> 5f28de1f
+    void testGETWithNoPriorImageRequest() throws Exception {
         Configuration config = Configuration.getInstance();
         config.setProperty(Key.API_ENABLED, true);
 
@@ -55,11 +47,7 @@
     }
 
     @Test
-<<<<<<< HEAD
-    void testGETWithEndpointDisabled() throws Exception {
-=======
-    public void testGETWithPriorImageRequest() throws Exception {
->>>>>>> 5f28de1f
+    void testGETWithPriorImageRequest() throws Exception {
         Configuration config = Configuration.getInstance();
         config.setProperty(Key.API_ENABLED, true);
 
