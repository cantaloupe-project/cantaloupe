--- conflicted
+++ resolved
@@ -11,33 +11,13 @@
     strategy:
       matrix:
         os: [ubuntu-latest, windows-latest]
-<<<<<<< HEAD
-        java: [jdk11, jdk18, graalvm]
-=======
         java: [jdk11, jdk17, jdk18, jdk21, graalvm]
->>>>>>> b82d35ff
       fail-fast: false
     steps:
       - name: Check out the repository
         uses: actions/checkout@v4
       - name: Test in Linux JDK 11
         if: matrix.os == 'ubuntu-latest' && matrix.java == 'jdk11'
-<<<<<<< HEAD
-        run: docker-compose -f docker/Linux-JDK11/docker-compose.yml up --build --exit-code-from cantaloupe
-      - name: Test in Linux JDK 18
-        if: matrix.os == 'ubuntu-latest' && matrix.java == 'jdk18'
-        run: docker-compose -f docker/Linux-JDK18/docker-compose.yml up --build --exit-code-from cantaloupe
-      - name: Test in Linux GraalVM
-        if: matrix.os == 'ubuntu-latest' && matrix.java == 'graalvm'
-        run: docker-compose -f docker/Linux-GraalVM20/docker-compose.yml up --build --exit-code-from cantaloupe
-      - name: Test in Windows JDK 11
-        if: matrix.os == 'windows-latest' && matrix.java == 'jdk11'
-        run: docker-compose -f docker/Windows-JDK11/docker-compose.yml up --build --exit-code-from cantaloupe
-      - name: Test in Windows JDK 18
-        if: matrix.os == 'windows-latest' && matrix.java == 'jdk18'
-        run: docker-compose -f docker/Windows-JDK18/docker-compose.yml up --build --exit-code-from cantaloupe
-      # TODO: Windows+GraalVM
-=======
         run: docker compose -f docker/Linux-JDK11/docker-compose.yml up --build --exit-code-from cantaloupe
       - name: Test in Linux JDK 17 (LTS)
         if: matrix.os == 'ubuntu-latest' && matrix.java == 'jdk17'
@@ -63,5 +43,4 @@
       - name: Test in Windows JDK 21 (LTS)
         if: matrix.os == 'windows-latest' && matrix.java == 'jdk21'
         run: docker compose -f docker/Windows-JDK21/compose.yml up --build --exit-code-from cantaloupe
-      # TODO: Windows+GraalVM
->>>>>>> b82d35ff
+      # TODO: Windows+GraalVM