--- conflicted
+++ resolved
@@ -18,28 +18,6 @@
         uses: actions/checkout@v4
       - name: Test in Linux JDK 11
         if: matrix.os == 'ubuntu-latest' && matrix.java == 'jdk11'
-<<<<<<< HEAD
-        run: docker-compose -f docker/Linux-JDK11/docker-compose.yml up --build --exit-code-from cantaloupe
-      - name: Test in Linux JDK 15
-        if: matrix.os == 'ubuntu-latest' && matrix.java == 'jdk15'
-        run: docker-compose -f docker/Linux-JDK15/docker-compose.yml up --build --exit-code-from cantaloupe
-      - name: Test in Linux JDK 16
-        if: matrix.os == 'ubuntu-latest' && matrix.java == 'jdk16'
-        run: docker-compose -f docker/Linux-JDK16/docker-compose.yml up --build --exit-code-from cantaloupe
-      - name: Test in Linux GraalVM
-        if: matrix.os == 'ubuntu-latest' && matrix.java == 'graalvm'
-        run: docker-compose -f docker/Linux-GraalVM20/docker-compose.yml up --build --exit-code-from cantaloupe
-      - name: Test in Windows JDK 11
-        if: matrix.os == 'windows-latest' && matrix.java == 'jdk11'
-        run: docker-compose -f docker/Windows-JDK11/docker-compose.yml up --build --exit-code-from cantaloupe
-      - name: Test in Windows JDK 15
-        if: matrix.os == 'windows-latest' && matrix.java == 'jdk15'
-        run: docker-compose -f docker/Windows-JDK15/docker-compose.yml up --build --exit-code-from cantaloupe
-      - name: Test in Windows JDK 16
-        if: matrix.os == 'windows-latest' && matrix.java == 'jdk16'
-        run: docker-compose -f docker/Windows-JDK16/docker-compose.yml up --build --exit-code-from cantaloupe
-      # TODO: Windows+GraalVM
-=======
         run: docker compose -f docker/Linux-JDK11/docker-compose.yml up --build --exit-code-from cantaloupe
       - name: Test in Linux JDK 17 (LTS)
         if: matrix.os == 'ubuntu-latest' && matrix.java == 'jdk17'
@@ -65,5 +43,4 @@
       - name: Test in Windows JDK 21 (LTS)
         if: matrix.os == 'windows-latest' && matrix.java == 'jdk21'
         run: docker compose -f docker/Windows-JDK21/compose.yml up --build --exit-code-from cantaloupe
-      # TODO: Windows+GraalVM
->>>>>>> b82d35ff
+      # TODO: Windows+GraalVM