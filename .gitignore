# OS junk
.DS_Store
Thumbs.db

# Eclipse stuff
.classpath
.project
.settings/*

# IntelliJ stuff
<<<<<<< HEAD
/.idea
=======
/.idea/*
/*.iml
/*.ipr
>>>>>>> 4e7eb3ed
/*.iws

# NetBeans stuff
nbactions.xml

# App config
/cantaloupe.properties
/cantaloupe*.properties
/delegates.*
/delegates*.*
/test.properties
/overlay.*

# Auto-generated content
/target<|MERGE_RESOLUTION|>--- conflicted
+++ resolved
@@ -8,13 +8,9 @@
 .settings/*
 
 # IntelliJ stuff
-<<<<<<< HEAD
 /.idea
-=======
-/.idea/*
 /*.iml
 /*.ipr
->>>>>>> 4e7eb3ed
 /*.iws
 
 # NetBeans stuff
