<project xmlns="http://maven.apache.org/POM/4.0.0"
         xmlns:xsi="http://www.w3.org/2001/XMLSchema-instance"
         xsi:schemaLocation="http://maven.apache.org/POM/4.0.0 http://maven.apache.org/maven-v4_0_0.xsd">
    <modelVersion>4.0.0</modelVersion>
    <groupId>edu.illinois.library.cantaloupe</groupId>
    <artifactId>cantaloupe</artifactId>
    <packaging>jar</packaging>
    <version>6.0-SNAPSHOT</version>
    <name>Cantaloupe</name>
    <url>https://cantaloupe-project.github.io/</url>
    <inceptionYear>2015</inceptionYear>

    <properties>
        <maven.compile.source>11</maven.compile.source>
        <maven.compile.target>11</maven.compile.target>
        <project.build.sourceEncoding>UTF-8</project.build.sourceEncoding>
        <project.reporting.outputEncoding>UTF-8</project.reporting.outputEncoding>
<<<<<<< HEAD
        <aws-sdk.version>2.21.4</aws-sdk.version>
        <jackson.version>2.15.2</jackson.version>
        <jetty.version>9.4.53.v20231009</jetty.version>
        <jruby.version>9.4.3.0</jruby.version>
        <surefire.version>3.0.0-M5</surefire.version>
        <seleniumhq.version>2.53.1</seleniumhq.version><!-- There are many new versions for this library 4.10.0 latest-->
        <logback.version>1.2.13</logback.version> <!-- The next two need to be updated in lockstep latest version 1.4 -->
        <slf4j.version>1.7.36</slf4j.version> <!-- Latest version 2.0.7 -->
=======
        <aws-sdk.version>2.15.28</aws-sdk.version>
        <jackson.version>2.11.0</jackson.version>
        <jetty.version>11.0.5</jetty.version>
        <jruby.version>9.2.17.0</jruby.version>
        <logback.version>1.2.8</logback.version>
        <surefire.version>3.0.0-M3</surefire.version>
>>>>>>> 21057cf7
    </properties>

    <developers>
        <developer>
            <id>alexd</id>
            <name>Alex Dolski</name>
            <email>alexd@n-ary.net</email>
            <organization>University of Illinois at Urbana-Champaign Library</organization>
            <organizationUrl>https://www.library.illinois.edu/</organizationUrl>
            <roles>
                <role>founder</role>
                <role>lead</role>
                <role>developer</role>
                <role>debugger</role>
                <role>reviewer</role>
                <role>support</role>
                <role>maintainer</role>
            </roles>
            <timezone>-6</timezone>
        </developer>
    </developers>

    <scm>
        <connection>scm:git:git://github.com/cantaloupe-project/cantaloupe</connection>
        <developerConnection>scm:git:git@github.com:cantaloupe-project/cantaloupe</developerConnection>
        <tag>HEAD</tag>
        <url>https://github.com/cantaloupe-project/cantaloupe</url>
    </scm>
    <issueManagement>
        <system>GitHub Issues</system>
        <url>https://github.com/cantaloupe-project/cantaloupe/issues</url>
    </issueManagement>

    <dependencies>
        <!-- The application logger. -->
        <dependency>
            <groupId>ch.qos.logback</groupId>
            <artifactId>logback-classic</artifactId>
            <version>${logback.version}</version>
        </dependency>
        <dependency>
            <groupId>ch.qos.logback</groupId>
            <artifactId>logback-core</artifactId>
            <version>${logback.version}</version>
        </dependency>
        <!-- Allow the use of Logstash encoders with logback -->
        <dependency>
            <groupId>net.logstash.logback</groupId>
            <artifactId>logstash-logback-encoder</artifactId>
            <version>7.4</version>
        </dependency>
        <!-- Heap-based object cache: https://github.com/ben-manes/caffeine-->
        <dependency>
            <groupId>com.github.ben-manes.caffeine</groupId>
            <artifactId>caffeine</artifactId>
            <version>3.1.6</version>
        </dependency>
        <!-- Used by HeapCache -->
        <dependency>
            <groupId>com.google.protobuf</groupId>
            <artifactId>protobuf-java</artifactId>
            <version>4.0.0-rc-2</version>
        </dependency>
        <!-- Used by JdbcSourceTest and JdbcCacheTest -->
        <dependency>
            <groupId>com.h2database</groupId>
            <artifactId>h2</artifactId>
            <version>2.2.220</version>
            <scope>test</scope>
        </dependency>
        <!-- Used by com.mortennobel.imagescaling -->
        <dependency>
            <groupId>com.jhlabs</groupId>
            <artifactId>filters</artifactId>
            <version>2.0.235-1</version>
        </dependency>
        <!-- Used by AzureStorageSource and AzureStorageCache-->
        <dependency>
            <groupId>com.microsoft.azure</groupId>
            <artifactId>azure-storage</artifactId>
            <version>8.6.6</version>
        </dependency>
        <!-- HTTP client used by HttpSource -->
        <dependency>
            <groupId>com.squareup.okhttp3</groupId>
            <artifactId>okhttp</artifactId>
            <version>5.0.0-alpha.12</version>
        </dependency>
        <!-- Provides a JDBC connection pool for JdbcSource and JdbcCache -->
        <dependency>
            <groupId>com.zaxxer</groupId>
            <artifactId>HikariCP</artifactId>
            <version>4.0.3</version> <!-- Pinned for Java 8 https://github.com/brettwooldridge/HikariCP#artifacts -->
        </dependency>
        <!-- Manages the test configuration. -->
        <dependency>
            <groupId>commons-configuration</groupId>
            <artifactId>commons-configuration</artifactId>
            <version>1.10</version>
            <scope>test</scope>
        </dependency>
        <!-- IOUtils is used widely -->
        <dependency>
            <groupId>commons-io</groupId>
            <artifactId>commons-io</artifactId>
            <version>2.13.0</version>
        </dependency>
        <dependency>
            <groupId>edu.illinois.library</groupId>
            <artifactId>imageio-xpm</artifactId>
            <version>1.0.1</version>
        </dependency>
        <!-- Used by RedisCache -->
        <dependency>
            <groupId>io.lettuce</groupId>
            <artifactId>lettuce-core</artifactId>
            <version>6.2.7.RELEASE</version>
        </dependency>
        <!-- Dependency on part of Java EE that's available by default in Java 8
        but not 9 -->
        <dependency>
            <groupId>javax.xml.bind</groupId>
            <artifactId>jaxb-api</artifactId>
            <version>2.4.0-b180830.0359</version>
        </dependency>
        <!-- Enhanced ImageIO TIFF plugin supporting BigTIFF:
         https://github.com/geosolutions-it/imageio-ext/ -->
        <dependency>
            <groupId>it.geosolutions.imageio-ext</groupId>
            <artifactId>imageio-ext-tiff</artifactId>
            <!-- This seemed latest version 1.3.2: https://github.com/geosolutions-it/imageio-ext 2023 -->
            <version>1.3.2</version>
        </dependency>
        <dependency>
            <groupId>javax.servlet</groupId>
            <artifactId>javax.servlet-api</artifactId>
            <version>4.0.1</version>
        </dependency>
        <dependency>
            <groupId>org.apache.commons</groupId>
            <artifactId>commons-lang3</artifactId>
            <version>3.12.0</version>
        </dependency>
        <!-- Provides PDFBox for PdfBoxProcessor. Note that there are also some
        other dependencies in this POM used only by PDFBox. -->
        <dependency>
            <groupId>org.apache.pdfbox</groupId>
            <artifactId>pdfbox</artifactId>
            <version>2.0.29</version> <!-- v3 still in beta -->
        </dependency>
        <!-- Assists PDFBox in decoding JBIG2-encoded images -->
        <dependency>
            <groupId>org.apache.pdfbox</groupId>
            <artifactId>jbig2-imageio</artifactId>
            <version>3.0.4</version>
        </dependency>
        <!-- JUnit for unit tests. -->
        <dependency>
            <groupId>org.junit.jupiter</groupId>
            <artifactId>junit-jupiter-engine</artifactId>
            <version>5.10.0-RC1</version>
            <scope>test</scope>
        </dependency>
        <!-- Performance tests -->
        <dependency>
            <groupId>org.openjdk.jmh</groupId>
            <artifactId>jmh-core</artifactId>
            <version>1.36</version>
            <scope>test</scope>
        </dependency>
        <dependency>
            <groupId>org.openjdk.jmh</groupId>
            <artifactId>jmh-generator-annprocess</artifactId>
            <version>1.36</version>
            <scope>test</scope>
        </dependency>
        <!-- Assists in parsing XMP metadata in RDF/XML. Also part of the de
         facto delegate script contract, as it may be used from the metadata()
         delegate method.-->
        <dependency>
            <groupId>org.apache.jena</groupId>
            <artifactId>jena-core</artifactId>
            <version>4.10.0</version>
        </dependency>
        <dependency>
            <groupId>org.apache.jena</groupId>
            <artifactId>jena-arq</artifactId>
            <version>4.10.0</version>
        </dependency>
        <!-- Used for media type detection -->
        <dependency>
            <groupId>org.apache.tika</groupId>
            <artifactId>tika-core</artifactId>
            <version>2.8.0</version>
        </dependency>
        <!-- Assists PDFBox in decoding certain PDFs -->
        <dependency>
            <groupId>org.bouncycastle</groupId>
            <artifactId>bcprov-jdk18on</artifactId>
            <version>1.76</version>
        </dependency>
        <!-- Supports <if> expressions in logback.xml -->
        <dependency>
            <groupId>org.codehaus.janino</groupId>
            <artifactId>janino</artifactId>
            <version>3.1.10</version>
        </dependency>
        <!-- Provides HTTP/2 support in the Jetty server.
        N.B.: ALPN support is in a different module. -->
        <dependency>
            <groupId>org.eclipse.jetty.http2</groupId>
            <artifactId>http2-server</artifactId>
            <version>${jetty.version}</version>
        </dependency>
        <!-- Enables support for ALPN in Jetty server.
        N.B.: in Java 8, this requires an alpn-boot JAR on the boot classpath. -->
        <dependency>
            <groupId>org.eclipse.jetty</groupId>
            <artifactId>jetty-alpn-server</artifactId>
            <version>${jetty.version}</version>
        </dependency>
        <!-- Enables Jetty server to support the ALPN built into Java 9 -->
        <dependency>
            <groupId>org.eclipse.jetty</groupId>
            <artifactId>jetty-alpn-java-server</artifactId>
            <version>${jetty.version}</version>
        </dependency>
        <!-- Used by HttpSource -->
        <dependency>
            <groupId>org.eclipse.jetty</groupId>
            <artifactId>jetty-http</artifactId>
            <version>${jetty.version}</version>
        </dependency>
        <dependency>
            <groupId>org.eclipse.jetty</groupId>
            <artifactId>jetty-io</artifactId>
            <version>${jetty.version}</version>
        </dependency>
        <!-- Provides the standalone servlet container -->
        <dependency>
            <groupId>org.eclipse.jetty</groupId>
            <artifactId>jetty-util</artifactId>
            <version>${jetty.version}</version>
        </dependency>
        <dependency>
            <groupId>org.eclipse.jetty</groupId>
            <artifactId>jetty-server</artifactId>
            <version>${jetty.version}</version>
        </dependency>
        <dependency>
            <groupId>org.eclipse.jetty</groupId>
            <artifactId>jetty-servlet</artifactId>
            <version>${jetty.version}</version>
        </dependency>
        <dependency>
            <groupId>org.eclipse.jetty</groupId>
            <artifactId>jetty-jmx</artifactId>
            <version>${jetty.version}</version>
        </dependency>
        <!-- JRuby is used to execute delegate script methods. -->
        <dependency>
            <groupId>org.jruby</groupId>
            <artifactId>jruby-core</artifactId>
            <version>${jruby.version}</version>
        </dependency>
        <!-- Needed by tests, but not necessary at compile time. -->
        <dependency>
            <groupId>org.jruby</groupId>
            <artifactId>jruby-stdlib</artifactId>
            <version>${jruby.version}</version>
            <scope>runtime</scope>
        </dependency>
        <!-- Jackson for data serialization -->
        <dependency>
            <groupId>com.fasterxml.jackson.core</groupId>
            <artifactId>jackson-core</artifactId>
            <version>${jackson.version}</version>
        </dependency>
        <dependency>
            <groupId>com.fasterxml.jackson.core</groupId>
            <artifactId>jackson-annotations</artifactId>
            <version>${jackson.version}</version>
        </dependency>
        <dependency>
            <groupId>com.fasterxml.jackson.core</groupId>
            <artifactId>jackson-databind</artifactId>
            <version>${jackson.version}</version>
        </dependency>
        <!-- Enables reading the formats.yml file -->
        <dependency>
            <groupId>com.fasterxml.jackson.dataformat</groupId>
            <artifactId>jackson-dataformat-yaml</artifactId>
            <version>${jackson.version}</version>
        </dependency>
        <!-- Makes Jackson aware of JDK8 date/time objects -->
        <dependency>
            <groupId>com.fasterxml.jackson.datatype</groupId>
            <artifactId>jackson-datatype-jsr310</artifactId>
            <version>${jackson.version}</version>
        </dependency>
        <!-- Enables Jackson to handle Optionals -->
        <dependency>
            <groupId>com.fasterxml.jackson.datatype</groupId>
            <artifactId>jackson-datatype-jdk8</artifactId>
            <version>${jackson.version}</version>
        </dependency>
        <!-- Provides Velocity for the landing and error page templates -->
        <dependency>
            <groupId>org.apache.velocity</groupId>
            <artifactId>velocity-engine-core</artifactId>
            <version>2.3</version>
        </dependency>
        <!-- Selenium is used to test the control panel, using a headless HtmlUnit
        browser. -->
        <dependency>
            <groupId>org.seleniumhq.selenium</groupId>
            <artifactId>htmlunit-driver</artifactId>
            <version>2.21</version> 
            <scope>test</scope>
        </dependency>
        <dependency>
            <groupId>org.seleniumhq.selenium</groupId>
            <artifactId>selenium-api</artifactId>
            <version>${seleniumhq.version}</version>
            <scope>test</scope>
        </dependency>
        <dependency>
            <groupId>org.seleniumhq.selenium</groupId>
            <artifactId>selenium-support</artifactId>
            <version>${seleniumhq.version}</version>
            <scope>test</scope>
        </dependency>
        <!-- Logging interface used by the application -->
        <dependency>
            <groupId>org.slf4j</groupId>
            <artifactId>slf4j-api</artifactId>
            <version>${slf4j.version}</version>
        </dependency>
        <!-- intercepts jcl log messages from Commons etc. -->
        <dependency>
            <groupId>org.slf4j</groupId>
            <artifactId>jcl-over-slf4j</artifactId>
            <version>${slf4j.version}</version>
        </dependency>
        <!-- Assembles the release zip archive. -->
        <dependency>
            <groupId>org.apache.maven.plugins</groupId>
            <artifactId>maven-assembly-plugin</artifactId>
            <version>3.6.0</version>
            <type>maven-plugin</type>
        </dependency>
        <!-- Used by S3Source & S3Cache -->
        <dependency>
            <groupId>software.amazon.awssdk</groupId>
            <artifactId>bom</artifactId>
            <version>${aws-sdk.version}</version>
            <type>pom</type>
        </dependency>
        <dependency>
            <groupId>software.amazon.awssdk</groupId>
            <artifactId>s3</artifactId>
            <version>${aws-sdk.version}</version>
        </dependency>
        <!--
        <dependency>
            <groupId>software.amazon.awssdk</groupId>
            <artifactId>apache-client</artifactId>
            <version>${aws-sdk.version}</version>
        </dependency>
        -->
        <dependency>
            <groupId>software.amazon.awssdk</groupId>
            <artifactId>url-connection-client</artifactId>
            <version>${aws-sdk.version}</version>
        </dependency>
    </dependencies>

    <repositories>
        <repository>
            <id>osgeo</id>
            <name>OSGeo Release Repository</name>
            <url>https://repo.osgeo.org/repository/release/</url>
            <snapshots>
                <enabled>false</enabled>
            </snapshots>
            <releases>
                <enabled>true</enabled>
            </releases>
        </repository>
    </repositories>

    <build>
        <plugins>
            <plugin>
                <groupId>org.apache.maven.plugins</groupId>
                <artifactId>maven-surefire-plugin</artifactId>
                <version>${surefire.version}</version>
                <configuration>
                    <runOrder>random</runOrder>
                    <reuseForks>false</reuseForks>
<<<<<<< HEAD
                    <!-- JAI requires this in JDK 16+. It should be removed when JAI is. -->
                    <argLine>--add-opens java.desktop/sun.awt.image=ALL-UNNAMED</argLine>
=======
                    <!-- JAI requires this in JDK >= 16. -->
                    <argLine>--illegal-access=permit</argLine>
>>>>>>> 21057cf7
                </configuration>
            </plugin>

            <!-- Find bugs with mvn spotbugs:spotbugs spotbugs:gui -->
            <plugin>
                <groupId>com.github.spotbugs</groupId>
                <artifactId>spotbugs-maven-plugin</artifactId>
                <version>4.8.3.0</version>
                <dependencies>
                    <!-- overwrite dependency on spotbugs if you want to specify the version of spotbugs -->
                    <dependency>
                        <groupId>com.github.spotbugs</groupId>
                        <artifactId>spotbugs</artifactId>
                        <version>4.8.3</version>
                    </dependency>
                </dependencies>
                <configuration>
                    <excludeFilterFile>spotbugsfilter.xml</excludeFilterFile>
                </configuration>
            </plugin>

            <plugin>
                <groupId>org.apache.maven.plugins</groupId>
                <artifactId>maven-compiler-plugin</artifactId>
                <version>3.8.1</version>
                <configuration>
                    <source>${maven.compile.source}</source>
                    <target>${maven.compile.target}</target>
                    <useIncrementalCompilation>false</useIncrementalCompilation>
                </configuration>
            </plugin>

            <plugin>
                <groupId>org.apache.maven.plugins</groupId>
                <artifactId>maven-shade-plugin</artifactId>
                <version>3.2.1</version>
                <configuration>
                    <createDependencyReducedPom>false</createDependencyReducedPom>
                    <transformers>
                        <transformer implementation="org.apache.maven.plugins.shade.resource.ServicesResourceTransformer"/>
                        <transformer implementation="org.apache.maven.plugins.shade.resource.ManifestResourceTransformer">
                            <manifestEntries>
                                <Main-Class>edu.illinois.library.cantaloupe.StandaloneEntry</Main-Class>
                                <Specification-Vendor>University of Illinois at Urbana-Champaign Library</Specification-Vendor>
                                <Implementation-Vendor>University of Illinois at Urbana-Champaign Library</Implementation-Vendor>
                                <Implementation-Vendor-Id>${project.groupId}</Implementation-Vendor-Id>
                                <Implementation-Version>${project.version}</Implementation-Version>
                                <Implementation-URL>${project.url}</Implementation-URL>
                                <X-Compile-Source-JDK>${maven.compile.source}</X-Compile-Source-JDK>
                                <X-Compile-Target-JDK>${maven.compile.target}</X-Compile-Target-JDK>
                            </manifestEntries>
                        </transformer>
                    </transformers>
                    <filters>
                        <filter>
                            <artifact>*:*</artifact>
                            <excludes>
                                <exclude>META-INF/*.SF</exclude>
                                <exclude>META-INF/*.DSA</exclude>
                                <exclude>META-INF/*.RSA</exclude>
                            </excludes>
                        </filter>
                    </filters>
                </configuration>
                <executions>
                    <execution>
                        <phase>package</phase>
                        <goals>
                            <goal>shade</goal>
                        </goals>
                    </execution>
                </executions>
            </plugin>

            <!-- Assemble the JAR into a release package. -->
            <plugin>
                <artifactId>maven-assembly-plugin</artifactId>
                <version>3.6.0</version>
                <executions>
                    <execution>
                        <phase>package</phase>
                        <goals>
                            <goal>single</goal>
                        </goals>
                    </execution>
                </executions>
                <configuration>
                    <appendAssemblyId>false</appendAssemblyId>
                    <descriptors>
                        <descriptor>${basedir}/assembly.xml</descriptor>
                    </descriptors>
                </configuration>
            </plugin>

            <!-- Enables running with mvn exec:java -->
            <plugin>
                <groupId>org.codehaus.mojo</groupId>
                <artifactId>exec-maven-plugin</artifactId>
                <version>1.6.0</version>
                <configuration>
                    <mainClass>edu.illinois.library.cantaloupe.StandaloneEntry</mainClass>
                    <classpathScope>compile</classpathScope>
                </configuration>
            </plugin>

            <plugin>
                <groupId>org.owasp</groupId>
                <artifactId>dependency-check-maven</artifactId>
                <version>9.0.9</version>
                <executions>
                    <execution>
                        <goals>
                            <goal>check</goal>
                        </goals>
                    </execution>
                </executions>
              </plugin>
        </plugins>
    </build>

    <profiles>
        <profile>
            <id>nodeps</id>
            <activation>
                <activeByDefault>false</activeByDefault>
            </activation>
            <build>
                <plugins>
                    <plugin>
                        <groupId>org.apache.maven.plugins</groupId>
                        <artifactId>maven-surefire-plugin</artifactId>
                        <version>${surefire.version}</version>
                        <configuration>
                            <runOrder>random</runOrder>
                            <reuseForks>false</reuseForks>
                            <!-- JAI requires this in JDK 16+. It should be removed when JAI is. -->
                            <argLine>--add-opens java.desktop/sun.awt.image=ALL-UNNAMED</argLine>
                            <excludes>
                                <exclude>AzureStorage*Test</exclude>
                                <exclude>FfmpegProcessorTest</exclude>
                                <exclude>*Kakadu*Test</exclude>
                                <exclude>OpenJpegProcessorTest</exclude>
                                <exclude>GrokProcessorTest</exclude>
                                <exclude>RedisCacheTest</exclude>
                                <exclude>TurboJpegProcessorTest</exclude>
                                <exclude>TurboJPEG*Test</exclude>
                            </excludes>
                        </configuration>
                    </plugin>
                </plugins>
            </build>
        </profile>
        <profile>
            <id>freedeps</id>
            <activation>
                <activeByDefault>false</activeByDefault>
            </activation>
            <build>
                <plugins>
                    <plugin>
                        <groupId>org.apache.maven.plugins</groupId>
                        <artifactId>maven-surefire-plugin</artifactId>
                        <version>${surefire.version}</version>
                        <configuration>
                            <runOrder>random</runOrder>
                            <reuseForks>false</reuseForks>
                            <!-- JAI requires this in JDK 16+. It should be removed when JAI is. -->
                            <argLine>--add-opens java.desktop/sun.awt.image=ALL-UNNAMED</argLine>
                            <excludes>
                                <exclude>Azure*Test</exclude>
                            </excludes>
                        </configuration>
                    </plugin>
                </plugins>
            </build>
        </profile>
        <profile>
            <id>benchmark</id>
            <properties>
                <skipTests>true</skipTests>
                <benchmark>edu.illinois</benchmark>
            </properties>
            <build>
                <plugins>
                    <plugin>
                        <groupId>org.apache.maven.plugins</groupId>
                        <artifactId>maven-compiler-plugin</artifactId>
                        <configuration>
                            <testIncludes>
                                <testInclude>**/*</testInclude>
                            </testIncludes>
                        </configuration>
                    </plugin>
                    <plugin>
                        <groupId>org.codehaus.mojo</groupId>
                        <artifactId>exec-maven-plugin</artifactId>
                        <executions>
                            <execution>
                                <id>benchmark</id>
                                <phase>test</phase>
                                <goals>
                                    <goal>exec</goal>
                                </goals>
                                <configuration>
                                    <classpathScope>test</classpathScope>
                                    <executable>java</executable>
                                    <arguments>
                                        <argument>-classpath</argument>
                                        <classpath/>
                                        <argument>org.openjdk.jmh.Main
                                        </argument>
                                        <argument>-rf</argument>
                                        <argument>json</argument>
                                        <argument>-rff</argument>
                                        <argument>
                                            target/jmh-result.${benchmark}.json
                                        </argument>
                                        <argument>${benchmark}</argument>
                                    </arguments>
                                </configuration>
                            </execution>
                        </executions>
                    </plugin>
                </plugins>
            </build>
        </profile>
    </profiles>
</project><|MERGE_RESOLUTION|>--- conflicted
+++ resolved
@@ -15,23 +15,15 @@
         <maven.compile.target>11</maven.compile.target>
         <project.build.sourceEncoding>UTF-8</project.build.sourceEncoding>
         <project.reporting.outputEncoding>UTF-8</project.reporting.outputEncoding>
-<<<<<<< HEAD
         <aws-sdk.version>2.21.4</aws-sdk.version>
         <jackson.version>2.15.2</jackson.version>
+        <!-- develop version 11.0.5 -->
         <jetty.version>9.4.53.v20231009</jetty.version>
         <jruby.version>9.4.3.0</jruby.version>
         <surefire.version>3.0.0-M5</surefire.version>
         <seleniumhq.version>2.53.1</seleniumhq.version><!-- There are many new versions for this library 4.10.0 latest-->
         <logback.version>1.2.13</logback.version> <!-- The next two need to be updated in lockstep latest version 1.4 -->
         <slf4j.version>1.7.36</slf4j.version> <!-- Latest version 2.0.7 -->
-=======
-        <aws-sdk.version>2.15.28</aws-sdk.version>
-        <jackson.version>2.11.0</jackson.version>
-        <jetty.version>11.0.5</jetty.version>
-        <jruby.version>9.2.17.0</jruby.version>
-        <logback.version>1.2.8</logback.version>
-        <surefire.version>3.0.0-M3</surefire.version>
->>>>>>> 21057cf7
     </properties>
 
     <developers>
@@ -432,13 +424,9 @@
                 <configuration>
                     <runOrder>random</runOrder>
                     <reuseForks>false</reuseForks>
-<<<<<<< HEAD
-                    <!-- JAI requires this in JDK 16+. It should be removed when JAI is. -->
-                    <argLine>--add-opens java.desktop/sun.awt.image=ALL-UNNAMED</argLine>
-=======
-                    <!-- JAI requires this in JDK >= 16. -->
-                    <argLine>--illegal-access=permit</argLine>
->>>>>>> 21057cf7
+                    <!-- JAI requires add-opens in JDK 16+. It should be removed when JAI is. -->
+                    <!-- JAI requires illegal-access in JDK >= 16. -->
+                    <argLine>--add-opens java.desktop/sun.awt.image=ALL-UNNAMED --illegal-access=permit</argLine>
                 </configuration>
             </plugin>
 
