<project xmlns="http://maven.apache.org/POM/4.0.0"
         xmlns:xsi="http://www.w3.org/2001/XMLSchema-instance"
         xsi:schemaLocation="http://maven.apache.org/POM/4.0.0 http://maven.apache.org/maven-v4_0_0.xsd">
    <modelVersion>4.0.0</modelVersion>
    <groupId>edu.illinois.library.cantaloupe</groupId>
    <artifactId>cantaloupe</artifactId>
    <packaging>war</packaging>
    <version>5.0-SNAPSHOT</version>
    <name>Cantaloupe</name>
    <url>https://cantaloupe-project.github.io/</url>
    <inceptionYear>2015</inceptionYear>

    <properties>
        <project.build.sourceEncoding>UTF-8</project.build.sourceEncoding>
        <project.reporting.outputEncoding>UTF-8</project.reporting.outputEncoding>
        <aws-sdk.version>1.11.538</aws-sdk.version>
        <jackson.version>2.9.10</jackson.version>
        <jackson.databind.version>2.9.10.1</jackson.databind.version>
        <jetty.version>9.4.24.v20191120</jetty.version>
        <jruby.version>9.2.9.0</jruby.version>
        <surefire.version>3.0.0-M3</surefire.version>
    </properties>

    <developers>
        <developer>
            <id>alexd</id>
            <name>Alex Dolski</name>
            <email>alexd@n-ary.net</email>
            <organization>University of Illinois at Urbana-Champaign Library</organization>
            <organizationUrl>https://www.library.illinois.edu/</organizationUrl>
            <roles>
                <role>founder</role>
                <role>lead</role>
                <role>developer</role>
                <role>debugger</role>
                <role>reviewer</role>
                <role>support</role>
                <role>maintainer</role>
            </roles>
            <timezone>-6</timezone>
        </developer>
    </developers>

    <scm>
        <connection>scm:git:git://github.com/cantaloupe-project/cantaloupe</connection>
        <developerConnection>scm:git:git@github.com:cantaloupe-project/cantaloupe</developerConnection>
        <tag>HEAD</tag>
        <url>https://github.com/cantaloupe-project/cantaloupe</url>
    </scm>
    <issueManagement>
        <system>GitHub Issues</system>
        <url>https://github.com/cantaloupe-project/cantaloupe/issues</url>
    </issueManagement>

    <dependencies>
        <!-- Used by RedisCache -->
        <dependency>
            <groupId>biz.paluch.redis</groupId>
            <artifactId>lettuce</artifactId>
            <version>4.5.0.Final</version>
        </dependency>
        <!-- The application logger. -->
        <dependency>
            <groupId>ch.qos.logback</groupId>
            <artifactId>logback-classic</artifactId>
            <version>1.2.3</version>
        </dependency>
        <dependency>
            <groupId>ch.qos.logback</groupId>
            <artifactId>logback-core</artifactId>
            <version>1.2.3</version>
        </dependency>
        <!-- Allow the use of Logstash encoders with logback -->
        <dependency>
            <groupId>net.logstash.logback</groupId>
            <artifactId>logstash-logback-encoder</artifactId>
            <version>6.1</version>
        </dependency>
        <!-- Used by S3Cache and DynamoDBCache-->
        <dependency>
            <groupId>com.amazonaws</groupId>
            <artifactId>aws-java-sdk-core</artifactId>
            <version>${aws-sdk.version}</version>
        </dependency>
        <dependency>
            <groupId>com.amazonaws</groupId>
            <artifactId>aws-java-sdk-s3</artifactId>
            <version>${aws-sdk.version}</version>
        </dependency>
        <!-- Used by DynamoDBCache -->
        <dependency>
            <groupId>com.amazonaws</groupId>
            <artifactId>aws-java-sdk-dynamodb</artifactId>
            <version>${aws-sdk.version}</version>
        </dependency>
        <!-- Heap-based object cache: https://github.com/ben-manes/caffeine-->
        <dependency>
            <groupId>com.github.ben-manes.caffeine</groupId>
            <artifactId>caffeine</artifactId>
            <version>2.5.6</version>
        </dependency>
        <!-- Used in tests to test that System.exit() is called -->
        <dependency>
            <groupId>com.github.stefanbirkner</groupId>
            <artifactId>system-rules</artifactId>
            <version>1.19.0</version>
            <scope>test</scope>
        </dependency>
        <!-- Used by HeapCache -->
        <dependency>
            <groupId>com.google.protobuf</groupId>
            <artifactId>protobuf-java</artifactId>
            <version>3.5.1</version>
        </dependency>
        <!-- Used by JdbcSourceTest and JdbcCacheTest -->
        <dependency>
            <groupId>com.h2database</groupId>
            <artifactId>h2</artifactId>
            <version>1.4.196</version>
            <scope>test</scope>
        </dependency>
        <!-- Used by com.mortennobel.imagescaling -->
        <dependency>
            <groupId>com.jhlabs</groupId>
            <artifactId>filters</artifactId>
            <version>2.0.235-1</version>
        </dependency>
        <!-- Used by AzureStorageSource and AzureStorageCache-->
        <dependency>
            <groupId>com.microsoft.azure</groupId>
            <artifactId>azure-storage</artifactId>
            <version>5.2.0</version>
        </dependency>
        <!-- HTTP client used by HttpSource
        Also a transitive dependency of io.minio:minio. -->
        <dependency>
            <groupId>com.squareup.okhttp3</groupId>
            <artifactId>okhttp</artifactId>
            <version>3.13.1</version>
        </dependency>
        <!-- Provides a JDBC connection pool for JdbcSource and JdbcCache -->
        <dependency>
            <groupId>com.zaxxer</groupId>
            <artifactId>HikariCP</artifactId>
            <version>2.7.2</version>
        </dependency>
        <!-- Manages the test configuration. -->
        <dependency>
            <groupId>commons-configuration</groupId>
            <artifactId>commons-configuration</artifactId>
            <version>1.10</version>
            <scope>test</scope>
        </dependency>
        <!-- IOUtils is used widely -->
        <dependency>
            <groupId>commons-io</groupId>
            <artifactId>commons-io</artifactId>
            <version>2.4</version>
        </dependency>
        <dependency>
            <groupId>edu.illinois.library</groupId>
            <artifactId>imageio-xpm</artifactId>
            <version>1.0</version>
        </dependency>
        <!-- Used by S3SourceTest and S3CacheTest -->
        <dependency>
            <groupId>io.findify</groupId>
            <artifactId>s3mock_2.12</artifactId>
            <version>0.2.4</version>
            <scope>test</scope>
        </dependency>
        <!-- S3 client for S3Source -->
        <dependency>
            <groupId>io.minio</groupId>
            <artifactId>minio</artifactId>
            <version>6.0.11</version>
        </dependency>
        <!-- Dependency on part of Java EE that's available by default in Java 8
        but not 9 -->
        <dependency>
            <groupId>javax.xml.bind</groupId>
            <artifactId>jaxb-api</artifactId>
            <version>2.3.0</version>
        </dependency>
        <!-- Enhanced ImageIO TIFF plugin supporting BigTIFF:
         https://github.com/geosolutions-it/imageio-ext/ -->
        <dependency>
            <groupId>it.geosolutions.imageio-ext</groupId>
            <artifactId>imageio-ext-tiff</artifactId>
            <version>1.1.19</version>
        </dependency>
        <dependency>
            <groupId>javax.servlet</groupId>
            <artifactId>javax.servlet-api</artifactId>
            <version>3.1.0</version>
            <scope>provided</scope>
        </dependency>
        <dependency>
            <groupId>org.apache.commons</groupId>
            <artifactId>commons-lang3</artifactId>
            <version>3.6</version>
        </dependency>
        <!-- This is used to fix a CVE-2015-6420 in commons-collections-3.2.1, a
        transitive dependency -->
        <dependency>
            <groupId>commons-collections</groupId>
            <artifactId>commons-collections</artifactId>
            <version>3.2.2</version>
        </dependency>
        <!-- Provides PDFBox for PdfBoxProcessor. Note that there are also some
        other dependencies in this POM used only by PDFBox. -->
        <dependency>
            <groupId>org.apache.pdfbox</groupId>
            <artifactId>pdfbox</artifactId>
            <version>2.0.15</version>
        </dependency>
        <!-- Assists PDFBox in decoding JBIG2-encoded images -->
        <dependency>
            <groupId>org.apache.pdfbox</groupId>
            <artifactId>jbig2-imageio</artifactId>
            <version>3.0.0</version>
        </dependency>
        <!-- JUnit for unit tests. -->
        <dependency>
            <groupId>org.junit.jupiter</groupId>
            <artifactId>junit-jupiter-engine</artifactId>
            <version>5.4.2</version>
            <scope>test</scope>
        </dependency>
        <!-- Performance tests -->
        <dependency>
            <groupId>org.openjdk.jmh</groupId>
            <artifactId>jmh-core</artifactId>
            <version>1.19</version>
            <scope>test</scope>
        </dependency>
        <dependency>
            <groupId>org.openjdk.jmh</groupId>
            <artifactId>jmh-generator-annprocess</artifactId>
            <version>1.19</version>
            <scope>test</scope>
        </dependency>
        <!-- Assists in parsing XMP metadata in RDF/XML -->
        <dependency>
            <groupId>org.apache.jena</groupId>
            <artifactId>jena-core</artifactId>
            <version>3.13.1</version>
        </dependency>
        <dependency>
            <groupId>org.apache.jena</groupId>
            <artifactId>jena-arq</artifactId>
            <version>3.13.1</version>
        </dependency>
        <!-- Used for media type detection -->
        <dependency>
            <groupId>org.apache.tika</groupId>
            <artifactId>tika-core</artifactId>
            <version>1.22</version>
        </dependency>
        <!-- Assists PDFBox in decoding certain PDFs -->
        <dependency>
            <groupId>org.bouncycastle</groupId>
            <artifactId>bcprov-jdk15on</artifactId>
            <version>1.64</version>
        </dependency>
        <!-- Supports <if> expressions in logback.xml -->
        <dependency>
            <groupId>org.codehaus.janino</groupId>
            <artifactId>janino</artifactId>
            <version>2.7.8</version>
        </dependency>
        <!-- Provides HTTP/2 support in the Jetty server.
        N.B.: ALPN support is in a different module. -->
        <dependency>
            <groupId>org.eclipse.jetty.http2</groupId>
            <artifactId>http2-server</artifactId>
            <version>${jetty.version}</version>
        </dependency>
        <!-- Enables support for ALPN in Jetty server.
        N.B.: in Java 8, this requires an alpn-boot JAR on the boot classpath. -->
        <dependency>
            <groupId>org.eclipse.jetty</groupId>
            <artifactId>jetty-alpn-server</artifactId>
            <version>${jetty.version}</version>
        </dependency>
        <!-- Enables Jetty server to support the ALPN built into Java 9 -->
        <dependency>
            <groupId>org.eclipse.jetty</groupId>
            <artifactId>jetty-alpn-java-server</artifactId>
            <version>${jetty.version}</version>
        </dependency>
        <!-- Used by HttpSource -->
        <dependency>
            <groupId>org.eclipse.jetty</groupId>
            <artifactId>jetty-http</artifactId>
            <version>${jetty.version}</version>
        </dependency>
        <dependency>
            <groupId>org.eclipse.jetty</groupId>
            <artifactId>jetty-io</artifactId>
            <version>${jetty.version}</version>
        </dependency>
        <!-- Provides the standalone servlet container -->
        <dependency>
            <groupId>org.eclipse.jetty</groupId>
            <artifactId>jetty-util</artifactId>
            <version>${jetty.version}</version>
        </dependency>
        <dependency>
            <groupId>org.eclipse.jetty</groupId>
            <artifactId>jetty-server</artifactId>
            <version>${jetty.version}</version>
        </dependency>
        <dependency>
            <groupId>org.eclipse.jetty</groupId>
            <artifactId>jetty-servlet</artifactId>
            <version>${jetty.version}</version>
        </dependency>
        <dependency>
            <groupId>org.eclipse.jetty</groupId>
            <artifactId>jetty-webapp</artifactId>
            <version>${jetty.version}</version>
        </dependency>
<<<<<<< HEAD
        <dependency>
            <groupId>org.eclipse.jetty</groupId>
            <artifactId>jetty-jmx</artifactId>
            <version>${jetty.version}</version>
        </dependency>
        <!-- Enables colorized Logback console output in Windows -->
        <dependency>
            <groupId>org.fusesource.jansi</groupId>
            <artifactId>jansi</artifactId>
            <version>1.13</version>
        </dependency>
=======
>>>>>>> df5fe245
        <!-- JRuby is used to execute delegate script methods. -->
        <dependency>
            <groupId>org.jruby</groupId>
            <artifactId>jruby-core</artifactId>
            <version>${jruby.version}</version>
        </dependency>
        <!-- Needed by tests, but not necessary at compile time. -->
        <dependency>
            <groupId>org.jruby</groupId>
            <artifactId>jruby-stdlib</artifactId>
            <version>${jruby.version}</version>
            <scope>runtime</scope>
        </dependency>
        <!-- Jackson for data serialization -->
        <dependency>
            <groupId>com.fasterxml.jackson.core</groupId>
            <artifactId>jackson-core</artifactId>
            <version>${jackson.version}</version>
        </dependency>
        <dependency>
            <groupId>com.fasterxml.jackson.core</groupId>
            <artifactId>jackson-annotations</artifactId>
            <version>${jackson.version}</version>
        </dependency>
        <dependency>
            <groupId>com.fasterxml.jackson.core</groupId>
            <artifactId>jackson-databind</artifactId>
            <version>${jackson.databind.version}</version>
        </dependency>
        <!-- Makes Jackson aware of JDK8 date/time objects -->
        <dependency>
            <groupId>com.fasterxml.jackson.datatype</groupId>
            <artifactId>jackson-datatype-jsr310</artifactId>
            <version>${jackson.version}</version>
        </dependency>
        <!-- Enables Jackson to handle Optionals -->
        <dependency>
            <groupId>com.fasterxml.jackson.datatype</groupId>
            <artifactId>jackson-datatype-jdk8</artifactId>
            <version>${jackson.version}</version>
        </dependency>
        <!-- Provides Velocity for the landing and error page templates -->
        <dependency>
            <groupId>org.apache.velocity</groupId>
            <artifactId>velocity-engine-core</artifactId>
            <version>2.0</version>
        </dependency>
        <!-- Selenium is used to test the control panel, using a headless HtmlUnit
        browser. -->
        <dependency>
            <groupId>org.seleniumhq.selenium</groupId>
            <artifactId>htmlunit-driver</artifactId>
            <version>2.21</version>
            <scope>test</scope>
        </dependency>
        <dependency>
            <groupId>org.seleniumhq.selenium</groupId>
            <artifactId>selenium-api</artifactId>
            <version>2.53.0</version>
            <scope>test</scope>
        </dependency>
        <dependency>
            <groupId>org.seleniumhq.selenium</groupId>
            <artifactId>selenium-support</artifactId>
            <version>2.53.0</version>
            <scope>test</scope>
        </dependency>
        <!-- Logging interface used by the application -->
        <dependency>
            <groupId>org.slf4j</groupId>
            <artifactId>slf4j-api</artifactId>
            <version>1.7.25</version>
        </dependency>
        <!-- intercepts jcl log messages from Commons etc. -->
        <dependency>
            <groupId>org.slf4j</groupId>
            <artifactId>jcl-over-slf4j</artifactId>
            <version>1.7.25</version>
        </dependency>
        <!-- Assembles the release zip archive. -->
        <dependency>
            <groupId>org.apache.maven.plugins</groupId>
            <artifactId>maven-assembly-plugin</artifactId>
            <version>3.1.1</version>
            <type>maven-plugin</type>
        </dependency>
    </dependencies>

    <repositories>
        <!-- Provides imageio-ext-tiff -->
        <repository>
            <id>imageio-ext-repository</id>
            <name>imageio-ext Repository</name>
            <url>http://maven.geo-solutions.it/</url>
        </repository>
    </repositories>

    <build>
        <plugins>
            <plugin>
                <groupId>org.apache.maven.plugins</groupId>
                <artifactId>maven-surefire-plugin</artifactId>
                <version>${surefire.version}</version>
                <configuration>
                    <runOrder>random</runOrder>
                    <reuseForks>false</reuseForks>
                </configuration>
            </plugin>

            <!-- Find bugs with mvn findbugs:findbugs findbugs:gui -->
            <plugin>
                <groupId>org.codehaus.mojo</groupId>
                <artifactId>findbugs-maven-plugin</artifactId>
                <version>3.0.1</version>
            </plugin>

            <plugin>
                <groupId>org.apache.maven.plugins</groupId>
                <artifactId>maven-compiler-plugin</artifactId>
                <version>3.8.1</version>
                <configuration>
                    <source>11</source>
                    <target>11</target>
                    <useIncrementalCompilation>false</useIncrementalCompilation>
                </configuration>
            </plugin>

            <!-- About the build: it's easy to build a JAR using the Maven Shade
            plugin, and it's easy to build a WAR using the Maven WAR plugin. However,
            this application is packaged as a special WAR that can also be run like a
            JAR, and there's no all-in-one Maven plugin for that. So, from here, we
            have to go through a sequence of steps to build the custom WAR. -->

            <!-- The first step is to unpack dependencies (direct and transient)
            needed in standalone mode into the root, for compatibility with
            `java -jar` invocation. Note that this plugin is not smart about handling
            dependencies with the same filename, which mainly is a problem with
            same-named META-INF/services files from e.g. Jetty, so we will have to
            work around that in a later step. -->
            <plugin>
                <groupId>org.apache.maven.plugins</groupId>
                <artifactId>maven-dependency-plugin</artifactId>
                <version>3.0.2</version>
                <executions>
                    <execution>
                        <id>unpack-dependencies</id>
                        <phase>prepare-package</phase>
                        <goals>
                            <goal>unpack-dependencies</goal>
                        </goals>
                        <configuration>
                            <excludes>**/META-INF/*.DSA, **/META-INF/*.MF,
                                **/META-INF/*.RSA, **/META-INF/*.SF,
                                **/META-INF/*.txt
                            </excludes>
                            <includeGroupIds>
                                javax.servlet,
                                org.eclipse.jetty
                            </includeGroupIds>
                            <outputDirectory>
                                ${project.build.directory}/${project.artifactId}-${project.version}
                            </outputDirectory>
                        </configuration>
                    </execution>
                </executions>
            </plugin>

            <!-- The previous step copied only dependencies. Now we copy the
            application classes needed for standalone mode into the root. -->
            <plugin>
                <artifactId>maven-antrun-plugin</artifactId>
                <executions>
                    <execution>
                        <id>copy-standalone-classes-to-root</id>
                        <phase>prepare-package</phase>
                        <goals>
                            <goal>run</goal>
                        </goals>
                        <configuration>
                            <tasks>
                                <copy todir="${project.build.directory}/${project.artifactId}-${project.version}/">
                                    <fileset dir="${project.build.directory}/classes/">
                                        <include name="edu/illinois/library/cantaloupe/config/*"/>
                                        <include name="edu/illinois/library/cantaloupe/util/FilesystemWatcher.class"/>
                                        <include name="edu/illinois/library/cantaloupe/util/FilesystemWatcher$Callback.class"/>
                                        <include name="edu/illinois/library/cantaloupe/util/StringUtils.class"/>
                                        <include name="edu/illinois/library/cantaloupe/util/SystemUtils.class"/>
                                        <include name="edu/illinois/library/cantaloupe/Application.class"/>
                                        <include name="edu/illinois/library/cantaloupe/ApplicationServer.class"/>
                                        <include name="edu/illinois/library/cantaloupe/StandaloneEntry.class"/>
                                    </fileset>
                                </copy>
                            </tasks>
                        </configuration>
                    </execution>

                    <!-- And also add back a missing Jetty service that didn't get
                    copied in the unpack-dependencies execution. -->
                    <execution>
                        <id>finalize-services</id>
                        <phase>prepare-package</phase>
                        <goals>
                            <goal>run</goal>
                        </goals>
                        <configuration>
                            <tasks>
                                <echo file="${project.build.directory}/${project.artifactId}-${project.version}/META-INF/services/org.eclipse.jetty.http.HttpFieldPreEncoder"
                                      append="true">
                                    ${line.separator}org.eclipse.jetty.http2.hpack.HpackFieldPreEncoder
                                </echo>
                            </tasks>
                        </configuration>
                    </execution>
                </executions>
            </plugin>

            <!-- Create the war file from the stuff we just unpacked. -->
            <plugin>
                <groupId>org.apache.maven.plugins</groupId>
                <artifactId>maven-war-plugin</artifactId>
                <version>3.2.0</version>
                <executions>
                    <execution>
                        <id>create-war</id>
                        <phase>package</phase>
                        <goals>
                            <goal>war</goal>
                        </goals>
                        <configuration>
                            <archive>
                                <manifest>
                                    <mainClass>
                                        edu.illinois.library.cantaloupe.StandaloneEntry
                                    </mainClass>
                                    <addDefaultImplementationEntries>true
                                    </addDefaultImplementationEntries>
                                    <addDefaultSpecificationEntries>true
                                    </addDefaultSpecificationEntries>
                                </manifest>
                            </archive>
                        </configuration>
                    </execution>
                </executions>
            </plugin>

            <!-- Assemble the created war into a release package. -->
            <plugin>
                <artifactId>maven-assembly-plugin</artifactId>
                <version>3.1.1</version>
                <executions>
                    <execution>
                        <phase>package</phase>
                        <goals>
                            <goal>single</goal>
                        </goals>
                    </execution>
                </executions>
                <configuration>
                    <appendAssemblyId>false</appendAssemblyId>
                    <descriptors>
                        <descriptor>${basedir}/assembly.xml</descriptor>
                    </descriptors>
                </configuration>
            </plugin>

            <!-- Enables running with mvn exec:java -->
            <plugin>
                <groupId>org.codehaus.mojo</groupId>
                <artifactId>exec-maven-plugin</artifactId>
                <version>1.2.1</version>
                <configuration>
                    <mainClass>edu.illinois.library.cantaloupe.StandaloneEntry</mainClass>
                </configuration>
            </plugin>

            <plugin>
                <groupId>org.owasp</groupId>
                <artifactId>dependency-check-maven</artifactId>
                <version>5.2.4</version>
                <executions>
                    <execution>
                        <goals>
                            <goal>check</goal>
                        </goals>
                    </execution>
                </executions>
              </plugin>
        </plugins>
    </build>

    <profiles>
        <profile>
            <id>nodeps</id>
            <activation>
                <activeByDefault>false</activeByDefault>
            </activation>
            <build>
                <plugins>
                    <plugin>
                        <groupId>org.apache.maven.plugins</groupId>
                        <artifactId>maven-surefire-plugin</artifactId>
                        <version>${surefire.version}</version>
                        <configuration>
                            <runOrder>random</runOrder>
                            <reuseForks>false</reuseForks>
                            <excludes>
                                <exclude>AzureStorage*Test</exclude>
                                <exclude>DynamoDB*Test</exclude>
                                <exclude>FfmpegProcessorTest</exclude>
                                <exclude>*Kakadu*Test</exclude>
                                <exclude>OpenJpegProcessorTest</exclude>
                                <exclude>RedisCacheTest</exclude>
                                <exclude>TurboJpegProcessorTest</exclude>
                                <exclude>TurboJPEG*Test</exclude>
                            </excludes>
                        </configuration>
                    </plugin>
                </plugins>
            </build>
        </profile>
        <profile>
            <id>freedeps</id>
            <activation>
                <activeByDefault>false</activeByDefault>
            </activation>
            <build>
                <plugins>
                    <plugin>
                        <groupId>org.apache.maven.plugins</groupId>
                        <artifactId>maven-surefire-plugin</artifactId>
                        <version>${surefire.version}</version>
                        <configuration>
                            <runOrder>random</runOrder>
                            <reuseForks>false</reuseForks>
                            <excludes>
                                <exclude>Azure*Test</exclude>
                            </excludes>
                        </configuration>
                    </plugin>
                </plugins>
            </build>
        </profile>
        <profile>
            <id>benchmark</id>
            <properties>
                <skipTests>true</skipTests>
                <benchmark>edu.illinois</benchmark>
            </properties>
            <build>
                <plugins>
                    <plugin>
                        <groupId>org.apache.maven.plugins</groupId>
                        <artifactId>maven-compiler-plugin</artifactId>
                        <configuration>
                            <testIncludes>
                                <testInclude>**/*</testInclude>
                            </testIncludes>
                        </configuration>
                    </plugin>
                    <plugin>
                        <groupId>org.codehaus.mojo</groupId>
                        <artifactId>exec-maven-plugin</artifactId>
                        <executions>
                            <execution>
                                <id>benchmark</id>
                                <phase>test</phase>
                                <goals>
                                    <goal>exec</goal>
                                </goals>
                                <configuration>
                                    <classpathScope>test</classpathScope>
                                    <executable>java</executable>
                                    <arguments>
                                        <argument>-classpath</argument>
                                        <classpath/>
                                        <argument>org.openjdk.jmh.Main
                                        </argument>
                                        <argument>-rf</argument>
                                        <argument>json</argument>
                                        <argument>-rff</argument>
                                        <argument>
                                            target/jmh-result.${benchmark}.json
                                        </argument>
                                        <argument>${benchmark}</argument>
                                    </arguments>
                                </configuration>
                            </execution>
                        </executions>
                    </plugin>
                </plugins>
            </build>
        </profile>
    </profiles>
</project><|MERGE_RESOLUTION|>--- conflicted
+++ resolved
@@ -321,20 +321,11 @@
             <artifactId>jetty-webapp</artifactId>
             <version>${jetty.version}</version>
         </dependency>
-<<<<<<< HEAD
         <dependency>
             <groupId>org.eclipse.jetty</groupId>
             <artifactId>jetty-jmx</artifactId>
             <version>${jetty.version}</version>
         </dependency>
-        <!-- Enables colorized Logback console output in Windows -->
-        <dependency>
-            <groupId>org.fusesource.jansi</groupId>
-            <artifactId>jansi</artifactId>
-            <version>1.13</version>
-        </dependency>
-=======
->>>>>>> df5fe245
         <!-- JRuby is used to execute delegate script methods. -->
         <dependency>
             <groupId>org.jruby</groupId>
