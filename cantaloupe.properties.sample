--- conflicted
+++ resolved
@@ -357,17 +357,6 @@
 # Resolution of vector rasterization (of e.g. PDFs) at a scale of 1.
 processor.dpi = 150
 
-<<<<<<< HEAD
-# The following will enable disk to be used as well as memory during
-# PDF loading in PdfBoxProcessor.  If `max_memory_bytes` is -1 it
-# will use unlimited memory.  `max_storage_bytes` is the total amount
-# of memory plus scratch file size combined.  `scratch_location` is the
-# location on disk where the temporary file lives.
-processor.pdf.scratch_file_enabled = false
-processor.pdf.max_memory_bytes = -1
-
-=======
->>>>>>> 77b17b1e
 # Color of the background when an image is rotated or alpha-flattened, for
 # output formats that don't support transparency.
 # This may not be respected for indexed color derivative images.
@@ -444,8 +433,6 @@
 # location on disk where the temporary file lives.
 processor.pdf.scratch_file_enabled = false
 processor.pdf.max_memory_bytes = -1
-processor.pdf.max_storage_bytes = -1
-processor.pdf.scratch_location =
 
 ###########################################################################
 # CLIENT-SIDE CACHING
