# Change Log

<<<<<<< HEAD
## 5.0.1

* Fixed a bug that caused the `profile.formats` key to be missing from the
  information responses of cached images.
* Fixed a bug that could cause S3 credentials from the configuration file to be
  selected even when not set.

## 5.0

### Endpoints

* Added an endpoint supporting the IIIF Image API version 3.0 at `/iiif/3`.
* When an image requested at `max` size is larger than the value of the
  `max_pixels` configuration key, it is downscaled to that value instead of the
  request being forbidden. This behavior aligns more closely with the IIIF
  Image API.
* The minimum and maximum size of the built-in web server's thread pool is
  configurable.
* Added a configuration option to control whether the health check includes
  dependent sources and caches.
* A `cache=recache` URL query argument is available that reprocesses and
  recaches the derivative image before delivering it.
* The `X-IIIF-ID` reverse proxy header is no longer supported. `X-Forwarded-ID`
  should be used instead.
* The `response-content-disposition` URL query argument supports RFC 6266
  Unicode filename syntax.
* The `endpoint.iiif.content_disposition` configuration key has been removed.
  The `response-content-disposition` URL query argument should be used instead.
* The `http.http2.enabled` and `https.http2.enabled` configuration keys have
  been removed. HTTP/2 is always enabled.
* The identifier path component of IIIF Image API URIs may contain a
  "meta-identifier," which is comprised of an identifier plus other relevant
  information like a page number and/or scale constraint.
* The `page` and `time` query arguments have been deprecated in favor of the
  meta-identifier-expressed page number explained above.
* Added a `log_error_responses` configuration key that causes all errors at all
  endpoints to be logged, which may help to track down errors that evade
  logging elsewhere.

### Sources

* Sources support inconsistencies between filename/identifier extensions and
  byte signatures.
* HttpSource uses the OkHttp HTTP client library instead of Jetty.
* HttpSource supports HTTP/2.
* S3Source uses version 2 of the AWS SDK insead of MinIO.

### Processors

* ImageMagickProcessor, GraphicsMagickProcessor, and KakaduDemoProcessor have
  been removed.
* Added GrokProcessor. (Thanks to @boxerab)
* Java2dProcessor supports multi-page TIFFs.
* The metadata-handling system has been redesigned:
    * Source image metadata is cached in derivative caches.
    * XMP metadata can be copied or edited using a delegate method.
    * The `processor.metadata.respect_orientation` configuration key has been
      removed and EXIF Orientation values are always respected.
* KakaduNativeProcessor, OpenJpegProcessor, and TurboJpegProcessor respect the
  EXIF `Orientation` tag.
* KakaduNativeProcessor, OpenJpegProcessor, and TurboJpegProcessor support
  EXIF, IPTC IIM, and XMP metadata.
* Java2dProcessor supports the XPM source format.
* Added a `processor.downscale_linear` configuration key to enable downscaling
  in a linear color space.
* TurboJpegProcessor decompresses with "accurate" rather than "fast" DCT.
* FfmpegProcessor, KakaduNativeProcessor, OpenJpegProcessor, and
  PdfBoxProcessor use libjpeg-turbo to write JPEGs if it is available.
* Added the `scaled` position for image overlays.
* Updated the included Kakadu library used by KakaduNativeProcessor to version
  8.0.3.
* Updated Apache PDFBox to version 2.0.22.
* PdfBoxProcessor properties added to better control memory
    * `processor.pdf.scratch_file_enabled` allows use of a scratch file
    * `processor.pdf.max_memory_bytes` allows control over how much memory a PDF thread consumes (-1 means unlimited)

### Caches

* S3Cache has been updated to use version 2 of the AWS SDK.
* RedisCache has been updated to use version 6.0.1 of the Lettuce client.
* The delegate method invocation cache has been removed. 

### Delegate Script

* A delegate class can be written in Java. See the user manual for more
  information.
* Added a `pre_authorize()` delegate method that enables more efficient,
  "fail-fast" authorization.
* Added `local_uri` and `page_count` keys to the delegate script context.
* Corrected the structure of the `cookie` key in the delegate script context.
  See the upgrade guide for more information.
* Updated JRuby to version 9.2.13.0.

### Other

* The application is now packaged as a JAR file and can no longer work in a
  Servlet container. (See
  [#339](https://github.com/cantaloupe-project/cantaloupe/issues/339) for
  background.)
* Java 11 is required.
* Added configuration options for logging in Logstash format. (Thanks to
  @cmhdave)
* The `redaction.enabled` configuration key has been removed. The `redaction()`
  delegate method is always called and redactions are always applied if it
  returns any.
* The `overlay()` delegate method may return a boolean `word_wrap` key value
  to enable automatic wrapping of overlay strings.
* The `-Dcantaloupe.list_fonts` VM argument has been replaced with the
  `-list-fonts` command-line argument.
=======
## 4.1.9

* Fixed a bug whereby corrupt image data could be written to a derivative
  cache.
>>>>>>> c857cff1

## 4.1.8

* Fixed a rounding bug that could cause requests for certain scale-constrained
  images to return HTTP 403 status.
* Fixed a potential NullPointerException from Java2dProcessor when the
  `processor.metadata.respect_orientation` configuration key is set to `true`.
* Improved TurboJpegProcessor's ability to partially decode corrupt source
  images.
* Improve the efficiency of the health check endpoint.

## 4.1.7

* Fixed a sporadic JVM crash when using KakaduNativeProcessor under load with a
  derivative cache enabled.
* Fixed incorrect success status in response to image requests that have failed
  with a VM error.
* Fixed a `NumberFormatException` caused by incorrect Java version parsing when
  running in a beta or early-access JVM.
* Fixed an `IOException` appearing in the log at the conclusion of a successful
  request involving HttpSource when chunking is enabled.
* Fixed a `NullPointerException` when returning `nil` from the `overlay()`
  delegate method. (Thanks to @ccare)
* Fixed an error from the embedded Jetty server when trying to use a key store
  with multiple certificates.

## 4.1.6

* Image information is no longer included in IIIF information responses with
  an HTTP 403 status.
* Fixed overridden boolean values not being recognized in inherited
  configuration files.
* Fixed information responses failing to respect the `page` URL query argument.
* Fixed a bug that caused requests for data beyond an offset of 2^31 from
  S3Source and AzureStorageSource to fail when chunking is enabled.
* Updated JRuby to version 9.2.11.1, which addresses multiple CVEs.
* Updated Jackson to version 2.11.0, which addresses multiple CVEs.

## 4.1.5

* Fixed the IIIF Image API 2.x endpoint's handling of identifiers containing
  backslashes.
* Fixed a potential NullPointerException thrown by various
  AbstractIIOImageReader methods resulting from improper exception handling.
* Improved the user-friendliness of error messages resulting from illegal
  quality and format arguments in image requests.
* Reduced an error-level log statement resulting from an exception while
  streaming from a derivative cache to the response to debug-level.
* Jetty has been upgraded to version 9.4.24.v20191120, which addresses
  multiple CVEs.

## 4.1.4

* Fixed the health-check endpoint (at `/health`).
* Fixed error responses when encountering empty request headers. (Thanks to
  @RRMoelker)
* Fixed incorrect URIs in `Link` header values in certain IIIF Image API v2
  image endpoint responses.
* The `?response-content-disposition` query argument correctly handles
  filenames containing spaces.
* Image endpoints return HTTP 403 instead of 500 in response to
  AccessDeniedExceptions from the underlying Source.
* Fixed two separate bugs in KakaduNativeProcessor that both caused empty
  regions to appear in certain images.
* Fixed overly restrictive signature verification in KakaduDemoProcessor and
  OpenJpegProcessor that could cause errors with some valid images.
* Fixed TurboJpegProcessor not respecting the `processor.background_color`
  configuration key.
* Fixed the `PurgeItemFromCache` API method not working with S3Cache and
  AzureStorageCache.
* When using `AutomaticSelectionStrategy`, processor initialization errors are
  logged at debug-level rather than error-level.

## 4.1.3

* Added an undocumented `HttpSource2` source which works the same as
  `HttpSource`, and uses the same configuration keys and delegate method, but
  is backed by a different HTTP client library. If you are having problems with
  `HttpSource`, try this one instead. The current implementation of
  `HttpSource` will probably be replaced by this one in the next major version.
* Fixed a missing `resulting_size` key in the delegate script's `options` hash,
  introduced in 4.1.
* Fixed a bug in KakaduNativeProcessor that could cause requests for certain
  scales to fail (or possibly even crash the JVM).
* Fixed the behavior of `response-content-disposition` query arguments
  containing a `filename` argument.
* Fixed failing to source-cache non-selectively-readable images when using
  Java2dProcessor or JaiProcessor with the source cache enabled and a source
  for which chunking is enabled.
* The Jetty client used by HttpSource has been downgraded to the version used
  in 4.1.1 due to a bug in the version used in 4.1.2.
* Fixed the behavior of the `print_stack_trace_on_error_pages` configuration
  key in the context of certain unrecoverable errors.

## 4.1.2

* Fixed incorrect `@id` values in information responses when a query argument
  is present in the URI.
* Fixed a potential failure to fall back to the next candidate processor when
  TurboJpegProcessor is in the candidate chain but libjpeg-turbo is not
  available.
* Fixed a potential IIOException when reading certain JPEG images with
  JaiProcessor.
* Fixed newlines (`\n`) appearing literally in string overlays.
* Updated the Jetty dependency to address the following security vulnerability:
  CVE-2019-10247.
* Updated the PDFBox dependency to address the following security
  vulnerability: CVE-2019-0228.

## 4.1.1

* Fixed `NoSuchMethodError`s from various processors when running in Java 8.
* Fixed failure to locate the delegate script when `delegate_script.pathname`
  is set to a relative path outside of the current working directory.
* Fixed a regression in the handling of the `X-Forwarded-Path` header.
* Fixed breakage in manual processor selection from the Control Panel.
* Fixed an error from Java2dProcessor when downscaling TIFF source images to a
  very small size.
* Fixed improper codestream access in KakaduNativeProcessor that could cause
  cause degraded output for certain images.
* Improved resilience when reading certain oddly-encoded GIFs in
  Java2dProcessor and JaiProcessor.

## 4.1

### Configuration

* Configuration values can be obtained from the environment. See the user
  manual for more information.

### Endpoints

* The `redirect()` and `authorized?()` delegate methods have been merged into a
  new `authorize()` method, which enables a superset of their functionality,
  including challenge responses and redirects to "virtual" quality-limited
  versions. Authorization can also be set up to align with the IIIF
  Authentication API 1.0's "all or nothing access" or "tiered access" schemes.
* The `endpoint.public.auth.*` keys that controlled global HTTP Basic
  protection have also been replaced by the `authorize()` delegate method.
* The maximum allowed scale can set in the configuration.
* Running tasks are displayed in the Control Panel.
* Added HTTP API endpoints for status and health checks.
* In the IIIF Image API 2.x endpoint, the `Access-Control-Allow-Origin`
  response header is always included in the information response regardless of
  whether an `Origin` header was sent in the request, in order to align more
  closely with the IIIF Image API.
* Improved handling and documentation of the `X-Forwarded-Port` header.
* The `/iiif` URI path no longer redirects to a specific Image API version, and
  now returns HTTP 404.
* Bug fixes related to cropping-by-percent of EXIF-rotated images.
* During image requests, `authorize()` is called earlier in the setup process,
  for better efficiency.
* Removed the Restlet dependency.

### Sources

* HttpSource, S3Source, and AzureStorageSource are able to request chunks of
  resources on demand, which can improve performance when reading images in
  selectively-readable encodings like JPEG2000 and multi-resolution TIFF.
* HttpSource sends initial `HEAD` requests instead of ranged `GET` requests.
* The hash returned from the `httpsource_resource_info()` delegate method may
  include custom request headers.
* HttpSource's `HttpSource.trust_invalid_certs` configuration key has been
  renamed `HttpSource.allow_insecure`. When enabled, insecure cipher suites are
  accepted as well as insecure certificates.
* S3Source uses a Minio client instead of the AWS Java SDK client, to work
  around a possible thread-starvation bug in the AWS Java SDK when S3Source
  and S3Cache are in use at the same time.

### Processors

* Added configurable processor selection strategies, one of which uses the
  existing `processor.*` configuration keys, and the other of which uses an
  automatic strategy that attempts to choose a "best" processor on a per-
  request basis.
* Added TurboJpegProcessor.
* Added the `repeat` position for image overlays.
* Efficiency improvements in KakaduNativeProcessor.
* KakaduNativeProcessor supports `sizeByDistortedWidthHeight`.
* Java2dProcessor and PdfBoxProcessor can preserve XMP metadata across most
  source and output formats.
* KakaduNativeProcessor respects the `processor.metadata.preserve`
  configuration key for XMP metadata.
* Worked around a bug in the GraphicsMagick `gm` command that causes occasional
  "broken pipe" errors from GraphicsMagickProcessor when reading images from a
  FileSource.
* KakaduDemoProcessor has been deprecated, as it has been made more-or-less
  redundant by KakaduNativeProcessor.
* Updated the PDFBox dependency.
* Removed normalization.

### Caches

* S3Cache uses last-accessed rather than last-modified times.
* Changed the S3Cache and AzureStorageCache key naming schemes to improve
  organization and avoid problems with edge cases.

### Other

* The change log has moved from the website to this file.
* Java 11 is supported.

## 4.0.3

* Fixed a scaling-related regression in PdfBoxProcessor.
* Streams consumed from S3Source are drained fully before closure, which makes
  its connection pool more efficient and fixes a warning-level error message
  from its internal HTTP client.
* Fixed inability to use `ScriptLookupStrategy` with AzureStorageSource.
  (Thanks to @marc-sensenich)
* Fixed a potential math error when cropping certain images with an embedded
  EXIF Orientation tag.
* Improved exception handling in S3Source and S3Cache.
* Fixed inability of S3Cache and AzureStorageCache to recognize a
  `cache.server.derivative.ttl_seconds` key value greater than 2^31.
* Worked around an issue in OpenJPEG that could cause OpenJpegProcessor to fail
  when reading certain images from the source cache.
* Corrected the `gray` quality to `grey` in the IIIF Image API 1.x endpoint.
* Updated the Tika dependency to address the following security vulnerability:
  CVE-2018-17197.
* Updated the Jackson dependency to address several security vulnerabilities.
* Updated the PDFBox dependency.

## 4.0.2

* The exploded application is more reliably cleaned up at shutdown when running
  in standalone mode.
* KakaduNativeProcessor supports JPEG2000-compatible JPX source images.
* Fixed an error from KakaduDemoProcessor in Windows when using a system locale
  that uses characters other than periods as decimal separators.
* Fixed incorrect redaction positioning when scaling.
* Fixed an error from processors that use a Java 2D processing pipeline when
  attempting to scale a source image that is natively less than three pixels in
  either dimension, or has been cropped to that size.
* Fixed an empty response when image overlays are enabled but the overlay
  pathname or URL is invalid. Instead, images are served without the overlay,
  and warnings logged.
* Updated Jetty to version 9.4.12, which fixes a potential connection leak in
  long-running servers when using HttpSource. (Thanks to @giancarlobi)
* Miscellaneous other dependency updates.

## 4.0.1

* Fixed a regression introduced in 3.4.3 that could cause URIs to appear with
  the wrong scheme in information responses and `Link` headers. (Thanks to
  @mmatela and @jweisman)
* Fixed a bug that caused the minimum tile size in IIIF Image API 2.x
  information responses to be 512 regardless of the setting of
  `endpoint.iiif.min_tile_size`.
* Fixed a connection leak in HttpSource.
* Improved the resiliency of the internal JPEG2000 parser used by
  KakaduDemoProcessor and OpenJpegProcessor.
* Fixed KakaduNativeProcessor's handling of `sizeByDistortedWidthHeight`
  requests.
* Removed an error message that would appear in the log when the delegate
  script file was not found but the delegate script was disabled.
* The `X-Forwarded-Host` reverse proxy header may contain a port number, which
  will be used if `X-Forwarded-Port` is not supplied.

## 4.0

### Endpoints

* A new `X-Forwarded-ID` reverse proxy header replaces `X-IIIF-ID`, which has
  been deprecated, and will be removed in a future version.
* Error response representations are in `text/plain` format in the absence of a
  client preference.
* When `endpoint.iiif.content_disposition` is set to `inline`, the
  `Content-Disposition` header value includes a filename-safe version of the
  image identifier.

### Sources

* Resolvers have been renamed sources to better reflect their core function.
* AmazonS3Resolver has been renamed S3Source, and it now supports non-AWS
  endpoints.
* S3Source supports a configurable path prefix and suffix when using
  `BasicLookupStrategy`.
* AzureStorageSource supports shared access signature (SAS) URIs. (Thanks to
  @ddisciascio)
* Improved the efficiency of source cache content access when
  `cache.server.resolve_first = false`.
* All sources fall back to checking the magic bytes in image data if they
  cannot infer a format any other way.

### Processors

* KakaduProcessor has been renamed KakaduDemoProcessor to reflect the fact that
  it interfaces with the Kakadu demo tool, `kdu_expand`, and not the native
  library.
* Added KakaduNativeProcessor, as well as compiled binaries for Linux, macOS,
  and Windows, which are free to use with it for non-commercial purposes.
* Added `DownloadStrategy` as another optional retrieval strategy for
  stream-based processors, and as an optional fallback strategy. This enables
  all processors to work with all sources with no extra configuration.
* JPEG2000-compatible JPX images are readable by all processors that support
  JPEG2000.
* JaiProcessor has been deprecated. See the user manual for more information.
* KakaduDemoProcessor and OpenJpegProcessor work in Windows.
* KakaduDemoProcessor and OpenJpegProcessor read image metadata using custom
  code, which is more efficient than using the respective `kdu_jp2info` and
  `opj_dump` tools, and enables them to read the number of decomposition
  levels, which improves reliability when decoding images with less-common
  level counts.
* Image I/O plugins can be selected on a per-format basis.
* Improved the efficiency of the Java 2D resample filters.
* When using the Java 2D pipeline to downscale to less than three pixels on a
  side, an empty image with the correct dimensions is returned, rather than a
  downscaled 3×3 image, which is the smallest size that the Java 2D resample
  filters support.
* Java2dProcessor supports animated GIFs.
* Java2dProcessor supports CMYK & YCCK JPEGs.
* Worked around some behavior of the `opj_decompress` tool that could cause
  OpenJpegProcessor to break. (Thanks to @adam-vessey)
* Improved PdfBoxProcessor's validation of requests for multi-page PDFs whose
  pages have inconsistent dimensions.
* The `processor.limit_to_8_bits` configuration option is no longer available.
  All output is limited to 8 bits.
* Disabled support for GIF source images in JaiProcessor, as it was buggy and
  other processors can handle GIF better.

### Caching

* AmazonS3Cache has been renamed S3Cache, and it now supports non-AWS
  endpoints.
* The time-to-live of the source and derivative caches is independently
  configurable.
* The cache worker dumps the contents of HeapCache during its shifts, if both
  are enabled and if HeapCache persistence is also enabled.
* The cache worker's work interval specifies the amount of time between the end
  of one shift and the beginning of the next, rather between the start of one
  shift and the next.
* The deprecated `DELETE /cache/:identifier` HTTP API method has been removed.

### Delegate Script

* The delegate script has been redesigned as a class that is instantiated
  per-request. See the "Delegate Script" section of the user manual for
  detailed information.

### Other

* Java 10 (18.3) is supported.
* Updated JRuby to 9.1.17.0.

## 3.4.4

* Fixed a regression introduced in 3.4.3 that could cause URIs to appear with
  the wrong scheme in information responses and `Link` headers. (Thanks to
  @mmatela and @jweisman)
* The `X-Forwarded-Host` reverse proxy header may contain a port, which will be
  used if `X-Forwarded-Port` is not supplied.

## 3.4.3

* Updated the Jackson dependency to address the following security
  vulnerabilities: CVE-2018-7489, CVE-2018-5968, CVE-2017-15095.
* AmazonS3Resolver and AmazonS3Cache can obtain credentials from Amazon
  container environment variables or EC2 Instance Metadata Service.
* Arbitrary `X-Forwarded` headers are respected without `X-Forwarded-Host`
  needing to be set. (Thanks to @jweisman)
* Fixed a potential resource leak involving stream-based resolvers.
* Fixed HttpResolver's handling of semicolon-delimited `Content-Type` header
  values.
* Fixed palette corruption when cropping source images with indexed color with
  Java2dProcessor.
* Fixed a `NullPointerException` when using the info cache without a derivative
  cache.
* Other minor fixes.

## 3.4.2

* Fixed a leak when using HttpResolver in a Servlet container that resulted in
  an inability to shut down properly. (Thanks to @punkfairy)
* Fixed aspect-fit scale-to-height not working properly in ImageMagickProcessor
  and GraphicsMagickProcessor.
* Fixed incorrect URIs in responses when using slash substitution or
  URI-encoded identifiers.
* Efficiency improvements in AmazonS3Resolver and AzureStorageResolver.
* `OutOfMemoryError`s during image responses are logged at error level rather
  than info level.
* Improved the reliability of Image I/O plugin selection.
* Updated the PDFBox dependency to version 2.0.8.

## 3.4.1

* Improved efficiency when handling a request for a bitonal or gray image when
  the source image is already bitonal or gray. (Thanks to @adam-vessey)
* Fixed upscaling by percent in KakaduProcessor and OpenJpegProcessor.
* Efficiency improvements in PdfBoxProcessor.
* Improved the reliability of source cache downloading and content acquisition.
* Miscellaneous reliability improvements in AmazonS3Resolver and AmazonS3Cache.
* Server misconfigurations cause HTTP 500 (Internal Server Error) responses
  rather than HTTP 400 (Bad Request).

## 3.4

### Endpoints

* HTTP/2 can be enabled in standalone mode. (H2 requires Java 9, but H2C works
  in Java 8.)
* The accept queue limit of the standalone HTTP & HTTPS servers is
  configurable.
* The minimum size in IIIF Image API 2.x `info.json` responses is configurable.
  (Thanks to @cbeer)
* The maximum size in IIIF Image API 2.x `info.json` responses is the full
  image size, rather than half size. (Thanks to @cbeer)
* The IIIF Image API 1.x endpoint returns a JPEG image, rather than GIF, when
  no client preference is expressed in the URI or `Accept` header.
* Certain derivative cache errors can be recovered from without causing an error
  response.
* The `sizes` key in Image API 2.x information responses respects the
  `max_pixels` configuration option.
* Image and information endpoints return `HTTP 501 Not Implemented`, rather
  than `500 Internal Server Error`, when the selected processor does not
  support the requested source format.
* Image requests may include a `?response-content-disposition` query argument
  to suggest a response `Content-Disposition` header value.
* Added several HTTP API methods for cache management.
* Changes to HTTP Basic authorization settings in all endpoints take effect
  without restarting.
* All endpoints support the HTTP `OPTIONS` method.
* Status items in the Control Panel update automatically via AJAX.
* The username used to access the Control Panel is configurable.

### Resolvers

* Miscellaneous efficiency improvements across all resolvers.
* The `HttpResolver::get_url()` delegate method may return a hash containing
  authentication credentials.
* Added an option to HttpResolver to trust all certificates.
* The request timeout of HttpResolver is configurable.
* AmazonS3Resolver and AzureStorageResolver attempt to infer a source format
  from the object/blob key if not able to do so from the identifier or from
  object/blob metadata.
* The maxmimum number of AWS connections used by AmazonS3Resolver is
  configurable.
* AmazonS3Resolver falls back to obtaining credentials from various other
  sources (see the user manual) when they are not set in the configuration
  file. (Thanks to @jweisman)
* Resolver delegates are passed an additional context parameter. (Thanks to
  @jonathangreen)

### Processors

* Added an option that enables Java2dProcessor, JaiProcessor, KakaduProcessor,
  and PdfBoxProcessor to preserve the sample depth of >8-bits-per-sample source
  images.
* GraphicsMagickProcessor and ImageMagickProcessor respect the `processor.dpi`
  configuration key.
* GraphicsMagickProcessor supports the GIF output format.
* ImageMagickProcessor supports image overlays.
* FfmpegProcessor supports FLV videos.
* The `processor.background_color` configuration key affects alpha blending as
  well as non-90°-multiple rotations. (Thanks to @Algae666)
* ImageMagickProcessor's support for ImageMagick versions prior to 7 is
  deprecated.
* OpenJpegProcessor's support for OpenJPEG versions prior to 2.2.0 is
  deprecated.
* Improved the predictability of Image I/O plugin selection.
* Initialization warnings (related to missing dependencies, for example) are
  displayed in the Control Panel.

### Caching

* Image info is written to caches asynchronously to enable faster responses.
* Added an optional in-memory image info cache.
* Added RedisCache.
* Added HeapCache.
* AmazonS3Cache uploads images to S3 asynchronously, enabling faster responses.
* The maxmimum number of AWS connections used by AmazonS3Cache is configurable.
* AmazonS3Cache falls back to obtaining credentials from various other sources
  (see the user manual) when they are not set in the config file. (Thanks to
  @jweisman)
* On macOS, FilesystemCache uses file last-modified times rather than
  last-accessed times as the latter are not reliable.

### Other

* Configuration files support inheritance via an `extends` key.
* The temporary directory is configurable.
* Added an optional error log.
* A logger is accessible from the delegate script.

## 3.3.5

* Fixed FilesystemCache failing to purge invalid source images. (Thanks to
  @jhosteny)
* Fixed the `cache.server.resolve_first` configuration key always being
  effectively `true` in the IIIF Image API 2.x endpoint.
* Fixed AmazonS3Cache sometimes purging fewer objects than it should.
* Fixed failure to auto-purge incompletely-written images from derivative
  caches other than FilesystemCache in response to a VM error (such as
  `OutOfMemoryError`).
* HttpResolver makes fewer HTTP requests.

## 3.3.4

* Fixed an `AbstractMethodError` in HTML views, caused by a regression in
  3.3.3.
* Fixed the `X-IIIF-ID` header not being respected when redirecting from
  `/:identifier` to `/:identifier/info.json` in both IIIF Image API endpoint
  versions. (Thanks to @jonathangreen)

## 3.3.3

* Added Java 9 compatibility.
* Upgraded dependencies to fix the following vulnerabilities: CVE-2015-6420.
  (Thanks to @kinow)
* Fixed incorrect computation of post-rotation bounding boxes, manifesting as
  bogus values passed to the `resulting_size` delegate method arguments.
  (Thanks to @SaschaAdler)
* Fixed a warning from FilesystemCache when multiple processes tried to create
  the same directory at the same time. (Thanks to @cbeer)
* Fixed potentially incorrect tile sizes in information responses when using
  OpenJpegProcessor.
* Fixed a bug in FfmpegProcessor that caused video info parsing to fail for
  some videos.
* Added `Origin` to all `Vary` response headers, which fixes a potential
  CORS-related caching issue.
* Fixed an issue where certain Image I/O plugins could fail to register when
  multiple applications that use Image I/O are running in the same container.
  (Thanks to @mmatela)
* Fixed a resource leak when using image overlays.
* Improvements in the testing and build process. (Thanks to @kinow)

## 3.3.2

* Fixed an inefficiency that caused image metadata to be read multiple times in
  a single image response.
* Fixed endpoint authentication being enabled for certain non-endpoint
  resources.
* Impoved compatibility between OpenJpegProcessor and OpenJPEG when using
  OpenJPEG version 2.2.0 or later. (Thanks to @RussellMcOrmond)
* Fixed inability to stream source images when using AmazonS3Resolver.
* Fixed a potential HTTP 500 error when multiple processes try to write the
  same image metadata concurrently using FilesystemCache.
* Corrected the documentation for `processor.upscale_filter` and
  `processor.downscale_filter`.
* GraphicsMagickProcessor and ImageMagickProcessor support a `?page` query
  argument with PDFs.

## 3.3.1

* Fixed caches failing to take URL query arguments into account.
* Fixed a potentially incorrect `Cache-Control` header being sent in HTTP ≥ 400
  responses.
* Fixed parsing of comma-separated `X-Forwarded-*` header values.
* Improved the reliability of the value of the `client_ip` argument to the
  `authorized?()` delegate method when behind a reverse proxy.
* Fixed a connection leak in AmazonS3Resolver.
* Fixed potential malformed concurrent image responses when using a processor
  other than ImageMagickProcessor or GraphicsMagickProcessor.
* Fixed a potential NullPointerException (HTTP 500) involving concurrent
  requests when using the delegate script.
* Fixed processors and caches not respecting the value of
  `processor.normalize`.
* Prevented the configuration file and/or delegate script from being reloaded
  twice on some platforms.
* Fixed PDF source format support in GraphicsMagickProcessor and
  ImageMagickProcessor.
* Upgraded JRuby to 9.1.10.0.

## 3.3

### Endpoints

* Auto-computed tile sizes of source images with an odd number of pixels in a
  dimension in information responses are rounded up, to prevent clients from
  requesting extremely narrow edge tiles.
* Operations that would have no effect in their context—for example, a crop to
  0,0/300×200, followed by a scale-to-fit to 300 pixels wide—are skipped.
* Improved request validation.
* Added a RESTful API endpoint to retrieve and update the configuration.

### Processors

* Most processor-specific configuration settings now apply across all
  processors, making them integrate better into the caching architecture.
* Added an auto-normalize option to all image processors.
* Added an option to all processors to output progressive JPEGs.
* Added experimental support for DICOM images to GraphicsMagickProcessor,
  ImageMagickProcessor, Java2dProcessor, and JaiProcessor. (This is a very
  complex format and not all variants are working.)
* FfmpegProcessor uses a Java 2D processing pipeline, giving it more
  capabilities.
* Java2dProcessor and JaiProcessor support 16-bit LZW- and ZIP-compressed
  TIFFs.
* GraphicsMagickProcessor and ImageMagickProcessor support selectable resample
  filters.
* GraphicsMagickProcessor and ImageMagickProcessor respect the EXIF Orientation
  tag.
* ImageMagickProcessor supports ImageMagick 7.
* PdfBoxProcessor supports JBIG2-encoded embedded images.
* PdfBoxProcessor returns HTTP 400 when given an illegal page number.
* FfmpegProcessor returns HTTP 400 when given an illegal time.

### Caching

* The `-Dcantaloupe.cache.purge` VM option accepts an identifier argument to
  purge all content related to an individual identifier.
* Added a RESTful API endpoint to purge individual images from the cache.
* A `cache=false` URL query option can be used in all endpoints to bypass the
  derivative cache and disable the `Cache-Control` header per-request.
* FilesystemCache supports identifiers longer than the filesystem's filename
  length limit.

### Overlays

* Watermarks have been renamed overlays.
* Added textual overlays.
* Overlay images can be located on the filesystem or an HTTP(S) server.
* Overlay images are cached in memory for better efficiency.

### Delegate Script

* Added an optional delegate method invocation cache.
* Added the ability to redirect to another URL via the `authorized?()` delegate
  method.
* The delegate script is reloaded on change rather than per-request.

## 3.2.4

* Fixed all processors except JaiProcessor treating scale-to-dimensions
  requests (`w,h`) as scale-to-fit (`!w,h`).
* Fixed a bug affecting upscaled crops when using pyramidal images with
  Java2dProcessor or JaiProcessor.
* Worked around a bug in JAI involving downscaling of compressed TIFF tiles,
  affecting JaiProcessor.

## 3.2.3

* Fixed inability to upscale in JaiProcessor, omitted in error from 3.2.2.
* Fixed incorrect scale size computation using flooring instead of rounding.
* Fixed a bug in FilesystemCache that could cause an HTTP 500 error when
  accessing the same uncached `info.json` resource concurrently.
* FilesystemCache cleans up zero-byte files created in certain situations,
  typically involving failure in the underlying storage.
* Fixed a bug that could cause incompletely-written cached images (with any
  cache) to not get cleaned up properly.

## 3.2.2

* Fixed inability to upscale by pixels.
* Fixed an error in response to requests for images less than 3 pixels on a
  side when sharpening is enabled, in all processors using the Java 2D
  pipeline.
* Fixed an error in JaiProcessor when attempting to scale an image less than 3
  pixels on the smallest side.
* Fixed a bug in FilesystemCache that caused zero-byte files to be written and
  an HTTP 500 response when handling concurrent identical requests.
* Error responses include a more appropriate `Cache-Control` header rather than
  the one set in the configuration.
* Trailing slashes in `X-Forwarded-Path` header values are trimmed off,
  preventing double-slashes from appearing in generated URLs.

## 3.2.1

* Fixed a bug that caused the resolver selected by the `get_resolver()`
  delegate method to not be initielized properly.
* Fixed a path-handling bug affecting ImageMagickProcessor and
  GraphicsMagickProcessor primarily in Windows.
* Fixed incorrect image sizes when using FfmpegProcessor with percentage scales
  above 100%.
* Improved support for 16-bit source images in Java2dProcessor, JaiProcessor,
  GraphicsMagickProcessor, and ImageMagickProcessor.

## 3.2

* Java 8 is now required.
* Significant efficiency improvements in the Java 2D processing pipeline
  affecting Java2dProcessor, JaiProcessor, and KakaduProcessor.
* All processors that use the Java 2D pipeline (Java2dProcessor,
  KakaduProcessor, OpenJpegProcessor, PdfBoxProcessor) support selectable
  upscaling and downscaling filters.
* Improved the scale quality of JaiProcessor.
* All processors offer configurable sharpening levels.
* Applicable processors respect source ICC color profiles.
* Added the option to copy EXIF, IPTC IIM, XMP, and/or native TIFF and PNG
  metadata from source images to derivative images of the same format, for
  some processors.
* Java2dProcessor and JaiProcessor respect the value of an embedded EXIF
  Orientation tag.
* Increased the default Java2dProcessor/JaiProcessor JPEG quality to 0.8 (80).
* Added support for a `X-IIIF-ID` request header, in order to return correct
  image identifiers in information responses whose requests have passed through
  a reverse proxy using a different identifier.
* Removed the JAI post-processor option for KakaduProcessor and
  OpenJpegProcessor.
* Zero-byte files are deleted when purging or cleaning FilesystemCache.
* KakaduProcessor and OpenJpegProcessor return a less inscrutable error
  message when they are unable to read a source file.
* HTTP 415 is returned instead of HTTP 400 when an output format is requested
  that is valid but unsupported by the current processor.
* Colorized the console application log.
* Console application log messages with a severity of `WARN` and above are
  routed to standard error.
* Upgraded a number of libraries.

## 3.1.2

* Fixed a resource leak that would cause landing pages, error pages, and the
  Control Panel to become inaccessible after a long time running.
* Fixed a bug where the watermark wouldn't be added if redactions were enabled
  and set to use `DelegateScriptStrategy` but the delegate script was disabled.
* Fixed tile sizes in the IIIF Image API 2.x information response when using
  KakaduProcessor.
* HTTP 400 is returned in response to a request for an image that would be
  zero pixels on a side, even when the zero dimension is not explicit in the
  request. (For example, a size of `4,` for an image that is at least five
  times wider than it is tall.) (Previously, it was only returned when zero
  pixels was explicitly requested, and the image returned for implicit zero
  sizes was incorrect.)

## 3.1.1

* Added the `http.host` and `https.host` standalone mode configuration options,
  defaulting to listen on `0.0.0.0` (all interfaces).

## 3.1

* Added support for version 2.1 of the IIIF Image API.
    * Added support for the `square` region parameter to all processors.
    * Added the `max` size parameter.
    * Removed the information request `Link` header for the JSON-LD context.
    * Added the `sizeByConfinedWh` and `sizeByDistortedWh` feature names,
      supported by all processors.
    * Added the `maxArea` property to the profile description, based on the
      value of the `max_pixels` configuration key.
* Replaced the `get_iiif2_service` delegate method with
  `extra_iiif2_information_response_keys`.

## 3.0.1

* Fixed a broken build in standalone mode.

## 3.0

* Added a Control Panel for web-based configuration changes.
* Changed the distribution archive to a custom WAR file that can be run
  standalone (as before) or in a Servlet container.
* Added AmazonS3Cache.
* Added AzureStorageCache.
* Added redaction.
* Added the ability to restrict available sizes to those specified in the
  `info.json` response in the IIIF Image API 2.0 endpoint.
* Added an optional source image cache, which can improve the performance of
  StreamProcessors, as well as enable FileProcessors to work with
  StreamResolvers.
* Moved JdbcResolver delegate methods to the delegate script.
* Moved resolver-related delegate methods to submodules to improve
  organization.
* Changes to the logging configuration are applied immediately without
  restarting.
* Requests for more than `max_pixels` receive an HTTP 403 response rather than
  HTTP 500.
* Upgraded the Amazon S3 client to version 1.10.56.
* Upgraded the Restlet framework to version 2.3.7.<|MERGE_RESOLUTION|>--- conflicted
+++ resolved
@@ -1,12 +1,13 @@
 # Change Log
 
-<<<<<<< HEAD
 ## 5.0.1
 
 * Fixed a bug that caused the `profile.formats` key to be missing from the
   information responses of cached images.
 * Fixed a bug that could cause S3 credentials from the configuration file to be
   selected even when not set.
+* Fixed a bug whereby corrupt image data could be written to a derivative
+  cache.
 
 ## 5.0
 
@@ -110,12 +111,11 @@
   to enable automatic wrapping of overlay strings.
 * The `-Dcantaloupe.list_fonts` VM argument has been replaced with the
   `-list-fonts` command-line argument.
-=======
+
 ## 4.1.9
 
 * Fixed a bug whereby corrupt image data could be written to a derivative
   cache.
->>>>>>> c857cff1
 
 ## 4.1.8
 
