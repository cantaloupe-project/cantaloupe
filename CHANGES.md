# Change Log

## 5.0

### Endpoints

* A `cache=recache` URL query argument is available that reprocesses and
  recaches the derivative image before delivering it.
* The `X-IIIF-ID` reverse proxy header is no longer supported. `X-Forwarded-ID`
  should be used instead.
* The `response-content-disposition` URL query argument supports RFC 6266
  Unicode filename syntax.
* The `endpoint.iiif.content_disposition` configuration key has been removed.
  The `response-content-disposition` URL query argument should be used instead.

### Sources

* Sources support inconsistencies between filename/identifier extensions and
  byte signatures.
* HttpSource uses the OkHttp HTTP client library instead of Jetty.
* HttpSource supports HTTP/2.

### Processors

* ImageMagickProcessor, GraphicsMagickProcessor, and KakaduDemoProcessor have
  been removed.
* The metadata-handling system has been redesigned:
    * Source image metadata is cached in derivative caches.
    * XMP metadata can be copied or edited using a delegate method.
    * The `processor.metadata.respect_orientation` configuration key has been
      removed and EXIF Orientation values are always respected.
* KakaduNativeProcessor, OpenJpegProcessor, and TurboJpegProcessor respect the
  EXIF `Orientation` tag.
* KakaduNativeProcessor and OpenJpegProcessor support IPTC and XMP metadata.
* TurboJpegProcessor supports EXIF, IPTC, and XMP metadata.
* FfmpegProcessor, KakaduNativeProcessor, OpenJpegProcessor, and
  PdfBoxProcessor use libjpeg-turbo to write JPEGs if it is available.
<<<<<<< HEAD
* ImageMagickProcessor, GraphicsMagickProcessor, and KakaduDemoProcessor have
  been removed.
* Added the `scaled` position for image overlays.
=======
>>>>>>> f4d40035

### Caches

* Added DynamoDBCache.

### Other

* Java 11 is required.
* Added configuration options for logging in Logstash format. (Thanks to
  @cmhdave)
* Added a `local_uri` key to the delegate script `context` hash.
* JRuby has been updated to version 9.2, which supports Ruby 2.5.

## 4.1.4

* Fixed the health-check endpoint (at `/health`).
* Fixed error responses when encountering empty request headers. (Thanks to
  @RRMoelker)
* Fixed incorrect URIs in `Link` header values in certain IIIF Image API v2
  image endpoint responses.
* The `?response-content-disposition` query argument correctly handles
  filenames containing spaces.
* Image endpoints return HTTP 403 instead of 500 in response to
  AccessDeniedExceptions from the underlying Source.
* Fixed two separate bugs in KakaduNativeProcessor that both caused empty
  regions to appear in certain images.
* Fixed overly restrictive signature verification in KakaduDemoProcessor and
  OpenJpegProcessor that could cause errors with some valid images.
* Fixed TurboJpegProcessor not respecting the `processor.background_color`
  configuration key.
* Fixed the `PurgeItemFromCache` API method not working with S3Cache and
  AzureStorageCache.
* When using `AutomaticSelectionStrategy`, processor initialization errors are
  logged at debug-level rather than error-level.

## 4.1.3

* Added an undocumented `HttpSource2` source which works the same as
  `HttpSource`, and uses the same configuration keys and delegate method, but
  is backed by a different HTTP client library. If you are having problems with
  `HttpSource`, try this one instead. The current implementation of
  `HttpSource` will probably be replaced by this one in the next major version.
* Fixed a missing `resulting_size` key in the delegate script's `options` hash,
  introduced in 4.1.
* Fixed a bug in KakaduNativeProcessor that could cause requests for certain
  scales to fail (or possibly even crash the JVM).
* Fixed the behavior of `response-content-disposition` query arguments
  containing a `filename` argument.
* Fixed failing to source-cache non-selectively-readable images when using
  Java2dProcessor or JaiProcessor with the source cache enabled and a source
  for which chunking is enabled.
* The Jetty client used by HttpSource has been downgraded to the version used
  in 4.1.1 due to a bug in the version used in 4.1.2.
* Fixed the behavior of the print_stack_trace_on_error_pages configuration key
  in the context of certain unrecoverable errors.

## 4.1.2

* Fixed incorrect `@id` values in information responses when a query argument
  is present in the URI.
* Fixed a potential failure to fall back to the next candidate processor when
  TurboJpegProcessor is in the candidate chain but libjpeg-turbo is not
  available.
* Fixed a potential IIOException when reading certain JPEG images with
  JaiProcessor.
* Fixed newlines (`\n`) appearing literally in string overlays.
* Updated the Jetty dependency to address the following security vulnerability:
  CVE-2019-10247.
* Updated the PDFBox dependency to address the following security
  vulnerability: CVE-2019-0228.

## 4.1.1

* Fixed `NoSuchMethodError`s from various processors when running in Java 8.
* Fixed failure to locate the delegate script when `delegate_script.pathname`
  is set to a relative path outside of the current working directory.
* Fixed a regression in the handling of the `X-Forwarded-Path` header.
* Fixed breakage in manual processor selection from the Control Panel.
* Fixed an error from Java2dProcessor when downscaling TIFF source images to a
  very small size.
* Fixed improper codestream access in KakaduNativeProcessor that could cause
  cause degraded output for certain images.
* Improved resilience when reading certain oddly-encoded GIFs in
  Java2dProcessor and JaiProcessor.

## 4.1

### Configuration

* Configuration values can be obtained from the environment. See the user
  manual for more information.

### Endpoints

* The `redirect()` and `authorized?()` delegate methods have been merged into a
  new `authorize()` method, which enables a superset of their functionality,
  including challenge responses and redirects to "virtual" quality-limited
  versions. Authorization can also be set up to align with the IIIF
  Authentication API 1.0's "all or nothing access" or "tiered access" schemes.
* The `endpoint.public.auth.*` keys that controlled global HTTP Basic
  protection have also been replaced by the `authorize()` delegate method.
* The maximum allowed scale can set in the configuration.
* Running tasks are displayed in the Control Panel.
* Added HTTP API endpoints for status and health checks.
* In the IIIF Image API 2.x endpoint, the `Access-Control-Allow-Origin`
  response header is always included in the information response regardless of
  whether an `Origin` header was sent in the request, in order to align more
  closely with the IIIF Image API.
* Improved handling and documentation of the `X-Forwarded-Port` header.
* The `/iiif` URI path no longer redirects to a specific Image API version, and
  now returns HTTP 404.
* Bug fixes related to cropping-by-percent of EXIF-rotated images.
* During image requests, `authorize()` is called earlier in the setup process,
  for better efficiency.
* Removed the Restlet dependency.

### Sources

* HttpSource, S3Source, and AzureStorageSource are able to request chunks of
  resources on demand, which can improve performance when reading images in
  selectively-readable encodings like JPEG2000 and multi-resolution TIFF.
* HttpSource sends initial `HEAD` requests instead of ranged `GET` requests.
* The hash returned from the `httpsource_resource_info()` delegate method may
  include custom request headers.
* HttpSource's `HttpSource.trust_invalid_certs` configuration key has been
  renamed `HttpSource.allow_insecure`. When enabled, insecure cipher suites are
  accepted as well as insecure certificates.
* S3Source uses a Minio client instead of the AWS Java SDK client, to work
  around a possible thread-starvation bug in the AWS Java SDK when S3Source
  and S3Cache are in use at the same time.

### Processors

* Added configurable processor selection strategies, one of which uses the
  existing `processor.*` configuration keys, and the other of which uses an
  automatic strategy that attempts to choose a "best" processor on a per-
  request basis.
* Added TurboJpegProcessor.
* Added the `repeat` position for image overlays.
* Efficiency improvements in KakaduNativeProcessor.
* KakaduNativeProcessor supports `sizeByDistortedWidthHeight`.
* Java2dProcessor and PdfBoxProcessor can preserve XMP metadata across most
  source and output formats.
* KakaduNativeProcessor respects the `processor.metadata.preserve`
  configuration key for XMP metadata.
* Worked around a bug in the GraphicsMagick `gm` command that causes occasional
  "broken pipe" errors from GraphicsMagickProcessor when reading images from a
  FileSource.
* KakaduDemoProcessor has been deprecated, as it has been made more-or-less
  redundant by KakaduNativeProcessor.
* Updated the PDFBox dependency.
* Removed normalization.

### Caches

* S3Cache uses last-accessed rather than last-modified times.
* Changed the S3Cache and AzureStorageCache key naming schemes to improve
  organization and avoid problems with edge cases.

### Other

* The change log has moved from the website to this file.
* Java 11 is supported.

## 4.0.3

* Fixed a scaling-related regression in PdfBoxProcessor.
* Streams consumed from S3Source are drained fully before closure, which makes
  its connection pool more efficient and fixes a warning-level error message
  from its internal HTTP client.
* Fixed inability to use `ScriptLookupStrategy` with AzureStorageSource.
  (Thanks to @marc-sensenich)
* Fixed a potential math error when cropping certain images with an embedded
  EXIF Orientation tag.
* Improved exception handling in S3Source and S3Cache.
* Fixed inability of S3Cache and AzureStorageCache to recognize a
  `cache.server.derivative.ttl_seconds` key value greater than 2^31.
* Worked around an issue in OpenJPEG that could cause OpenJpegProcessor to fail
  when reading certain images from the source cache.
* Corrected the `gray` quality to `grey` in the IIIF Image API 1.x endpoint.
* Updated the Tika dependency to address the following security vulnerability:
  CVE-2018-17197.
* Updated the Jackson dependency to address several security vulnerabilities.
* Updated the PDFBox dependency.

## 4.0.2

* The exploded application is more reliably cleaned up at shutdown when running
  in standalone mode.
* KakaduNativeProcessor supports JPEG2000-compatible JPX source images.
* Fixed an error from KakaduDemoProcessor in Windows when using a system locale
  that uses characters other than periods as decimal separators.
* Fixed incorrect redaction positioning when scaling.
* Fixed an error from processors that use a Java 2D processing pipeline when
  attempting to scale a source image that is natively less than three pixels in
  either dimension, or has been cropped to that size.
* Fixed an empty response when image overlays are enabled but the overlay
  pathname or URL is invalid. Instead, images are served without the overlay,
  and warnings logged.
* Updated Jetty to version 9.4.12, which fixes a potential connection leak in
  long-running servers when using HttpSource. (Thanks to @giancarlobi)
* Miscellaneous other dependency updates.

## 4.0.1

* Fixed a regression introduced in 3.4.3 that could cause URIs to appear with
  the wrong scheme in information responses and `Link` headers. (Thanks to
  @mmatela and @jweisman)
* Fixed a bug that caused the minimum tile size in IIIF Image API 2.x
  information responses to be 512 regardless of the setting of
  `endpoint.iiif.min_tile_size`.
* Fixed a connection leak in HttpSource.
* Improved the resiliency of the internal JPEG2000 parser used by
  KakaduDemoProcessor and OpenJpegProcessor.
* Fixed KakaduNativeProcessor's handling of `sizeByDistortedWidthHeight`
  requests.
* Removed an error message that would appear in the log when the delegate
  script file was not found but the delegate script was disabled.
* The `X-Forwarded-Host` reverse proxy header may contain a port number, which
  will be used if `X-Forwarded-Port` is not supplied.

## 4.0

### Endpoints

* A new `X-Forwarded-ID` reverse proxy header replaces `X-IIIF-ID`, which has
  been deprecated, and will be removed in a future version.
* Error response representations are in `text/plain` format in the absence of a
  client preference.
* When `endpoint.iiif.content_disposition` is set to `inline`, the
  `Content-Disposition` header value includes a filename-safe version of the
  image identifier.

### Sources

* Resolvers have been renamed sources to better reflect their core function.
* AmazonS3Resolver has been renamed S3Source, and it now supports non-AWS
  endpoints.
* S3Source supports a configurable path prefix and suffix when using
  `BasicLookupStrategy`.
* AzureStorageSource supports shared access signature (SAS) URIs. (Thanks to
  @ddisciascio)
* Improved the efficiency of source cache content access when
  `cache.server.resolve_first = false`.
* All sources fall back to checking the magic bytes in image data if they
  cannot infer a format any other way.

### Processors

* KakaduProcessor has been renamed KakaduDemoProcessor to reflect the fact that
  it interfaces with the Kakadu demo tool, `kdu_expand`, and not the native
  library.
* Added KakaduNativeProcessor, as well as compiled binaries for Linux, macOS,
  and Windows, which are free to use with it for non-commercial purposes.
* Added `DownloadStrategy` as another optional retrieval strategy for
  stream-based processors, and as an optional fallback strategy. This enables
  all processors to work with all sources with no extra configuration.
* JPEG2000-compatible JPX images are readable by all processors that support
  JPEG2000.
* JaiProcessor has been deprecated. See the user manual for more information.
* KakaduDemoProcessor and OpenJpegProcessor work in Windows.
* KakaduDemoProcessor and OpenJpegProcessor read image metadata using custom
  code, which is more efficient than using the respective `kdu_jp2info` and
  `opj_dump` tools, and enables them to read the number of decomposition
  levels, which improves reliability when decoding images with less-common
  level counts.
* Image I/O plugins can be selected on a per-format basis.
* Improved the efficiency of the Java 2D resample filters.
* When using the Java 2D pipeline to downscale to less than three pixels on a
  side, an empty image with the correct dimensions is returned, rather than a
  downscaled 3×3 image, which is the smallest size that the Java 2D resample
  filters support.
* Java2dProcessor supports animated GIFs.
* Java2dProcessor supports CMYK & YCCK JPEGs.
* Worked around some behavior of the `opj_decompress` tool that could cause
  OpenJpegProcessor to break. (Thanks to @adam-vessey)
* Improved PdfBoxProcessor's validation of requests for multi-page PDFs whose
  pages have inconsistent dimensions.
* The `processor.limit_to_8_bits` configuration option is no longer available.
  All output is limited to 8 bits.
* Disabled support for GIF source images in JaiProcessor, as it was buggy and
  other processors can handle GIF better.

### Caching

* AmazonS3Cache has been renamed S3Cache, and it now supports non-AWS
  endpoints.
* The time-to-live of the source and derivative caches is independently
  configurable.
* The cache worker dumps the contents of HeapCache during its shifts, if both
  are enabled and if HeapCache persistence is also enabled.
* The cache worker's work interval specifies the amount of time between the end
  of one shift and the beginning of the next, rather between the start of one
  shift and the next.
* The deprecated `DELETE /cache/:identifier` HTTP API method has been removed.

### Delegate Script

* The delegate script has been redesigned as a class that is instantiated
  per-request. See the "Delegate Script" section of the user manual for
  detailed information.

### Other

* Java 10 (18.3) is supported.
* Updated JRuby to 9.1.17.0.

## 3.4.4

* Fixed a regression introduced in 3.4.3 that could cause URIs to appear with
  the wrong scheme in information responses and `Link` headers. (Thanks to
  @mmatela and @jweisman)
* The `X-Forwarded-Host` reverse proxy header may contain a port, which will be
  used if `X-Forwarded-Port` is not supplied.

## 3.4.3

* Updated the Jackson dependency to address the following security
  vulnerabilities: CVE-2018-7489, CVE-2018-5968, CVE-2017-15095.
* AmazonS3Resolver and AmazonS3Cache can obtain credentials from Amazon
  container environment variables or EC2 Instance Metadata Service.
* Arbitrary `X-Forwarded` headers are respected without `X-Forwarded-Host`
  needing to be set. (Thanks to @jweisman)
* Fixed a potential resource leak involving stream-based resolvers.
* Fixed HttpResolver's handling of semicolon-delimited `Content-Type` header
  values.
* Fixed palette corruption when cropping source images with indexed color with
  Java2dProcessor.
* Fixed a `NullPointerException` when using the info cache without a derivative
  cache.
* Other minor fixes.

## 3.4.2

* Fixed a leak when using HttpResolver in a Servlet container that resulted in
  an inability to shut down properly. (Thanks to @punkfairy)
* Fixed aspect-fit scale-to-height not working properly in ImageMagickProcessor
  and GraphicsMagickProcessor.
* Fixed incorrect URIs in responses when using slash substitution or
  URI-encoded identifiers.
* Efficiency improvements in AmazonS3Resolver and AzureStorageResolver.
* `OutOfMemoryError`s during image responses are logged at error level rather
  than info level.
* Improved the reliability of Image I/O plugin selection.
* Updated the PDFBox dependency to version 2.0.8.

## 3.4.1

* Improved efficiency when handling a request for a bitonal or gray image when
  the source image is already bitonal or gray. (Thanks to @adam-vessey)
* Fixed upscaling by percent in KakaduProcessor and OpenJpegProcessor.
* Efficiency improvements in PdfBoxProcessor.
* Improved the reliability of source cache downloading and content acquisition.
* Miscellaneous reliability improvements in AmazonS3Resolver and AmazonS3Cache.
* Server misconfigurations cause HTTP 500 (Internal Server Error) responses
  rather than HTTP 400 (Bad Request).

## 3.4

### Endpoints

* HTTP/2 can be enabled in standalone mode. (H2 requires Java 9, but H2C works
  in Java 8.)
* The accept queue limit of the standalone HTTP & HTTPS servers is
  configurable.
* The minimum size in IIIF Image API 2.x `info.json` responses is configurable.
  (Thanks to @cbeer)
* The maximum size in IIIF Image API 2.x `info.json` responses is the full
  image size, rather than half size. (Thanks to @cbeer)
* The IIIF Image API 1.x endpoint returns a JPEG image, rather than GIF, when
  no client preference is expressed in the URI or `Accept` header.
* Certain derivative cache errors can be recovered from without causing an error
  response.
* The `sizes` key in Image API 2.x information responses respects the
  `max_pixels` configuration option.
* Image and information endpoints return `HTTP 501 Not Implemented`, rather
  than `500 Internal Server Error`, when the selected processor does not
  support the requested source format.
* Image requests may include a `?response-content-disposition` query argument
  to suggest a response `Content-Disposition` header value.
* Added several HTTP API methods for cache management.
* Changes to HTTP Basic authorization settings in all endpoints take effect
  without restarting.
* All endpoints support the HTTP `OPTIONS` method.
* Status items in the Control Panel update automatically via AJAX.
* The username used to access the Control Panel is configurable.

### Resolvers

* Miscellaneous efficiency improvements across all resolvers.
* The `HttpResolver::get_url()` delegate method may return a hash containing
  authentication credentials.
* Added an option to HttpResolver to trust all certificates.
* The request timeout of HttpResolver is configurable.
* AmazonS3Resolver and AzureStorageResolver attempt to infer a source format
  from the object/blob key if not able to do so from the identifier or from
  object/blob metadata.
* The maxmimum number of AWS connections used by AmazonS3Resolver is
  configurable.
* AmazonS3Resolver falls back to obtaining credentials from various other
  sources (see the user manual) when they are not set in the configuration
  file. (Thanks to @jweisman)
* Resolver delegates are passed an additional context parameter. (Thanks to
  @jonathangreen)

### Processors

* Added an option that enables Java2dProcessor, JaiProcessor, KakaduProcessor,
  and PdfBoxProcessor to preserve the sample depth of >8-bits-per-sample source
  images.
* GraphicsMagickProcessor and ImageMagickProcessor respect the `processor.dpi`
  configuration key.
* GraphicsMagickProcessor supports the GIF output format.
* ImageMagickProcessor supports image overlays.
* FfmpegProcessor supports FLV videos.
* The `processor.background_color` configuration key affects alpha blending as
  well as non-90°-multiple rotations. (Thanks to @Algae666)
* ImageMagickProcessor's support for ImageMagick versions prior to 7 is
  deprecated.
* OpenJpegProcessor's support for OpenJPEG versions prior to 2.2.0 is
  deprecated.
* Improved the predictability of Image I/O plugin selection.
* Initialization warnings (related to missing dependencies, for example) are
  displayed in the Control Panel.

### Caching

* Image info is written to caches asynchronously to enable faster responses.
* Added an optional in-memory image info cache.
* Added RedisCache.
* Added HeapCache.
* AmazonS3Cache uploads images to S3 asynchronously, enabling faster responses.
* The maxmimum number of AWS connections used by AmazonS3Cache is configurable.
* AmazonS3Cache falls back to obtaining credentials from various other sources
  (see the user manual) when they are not set in the config file. (Thanks to
  @jweisman)
* On macOS, FilesystemCache uses file last-modified times rather than
  last-accessed times as the latter are not reliable.

### Other

* Configuration files support inheritance via an `extends` key.
* The temporary directory is configurable.
* Added an optional error log.
* A logger is accessible from the delegate script.

## 3.3.5

* Fixed FilesystemCache failing to purge invalid source images. (Thanks to
  @jhosteny)
* Fixed the `cache.server.resolve_first` configuration key always being
  effectively `true` in the IIIF Image API 2.x endpoint.
* Fixed AmazonS3Cache sometimes purging fewer objects than it should.
* Fixed failure to auto-purge incompletely-written images from derivative
  caches other than FilesystemCache in response to a VM error (such as
  `OutOfMemoryError`).
* HttpResolver makes fewer HTTP requests.

## 3.3.4

* Fixed an `AbstractMethodError` in HTML views, caused by a regression in
  3.3.3.
* Fixed the `X-IIIF-ID` header not being respected when redirecting from
  `/:identifier` to `/:identifier/info.json` in both IIIF Image API endpoint
  versions. (Thanks to @jonathangreen)

## 3.3.3

* Added Java 9 compatibility.
* Upgraded dependencies to fix the following vulnerabilities: CVE-2015-6420.
  (Thanks to @kinow)
* Fixed incorrect computation of post-rotation bounding boxes, manifesting as
  bogus values passed to the `resulting_size` delegate method arguments.
  (Thanks to @SaschaAdler)
* Fixed a warning from FilesystemCache when multiple processes tried to create
  the same directory at the same time. (Thanks to @cbeer)
* Fixed potentially incorrect tile sizes in information responses when using
  OpenJpegProcessor.
* Fixed a bug in FfmpegProcessor that caused video info parsing to fail for
  some videos.
* Added `Origin` to all `Vary` response headers, which fixes a potential
  CORS-related caching issue.
* Fixed an issue where certain Image I/O plugins could fail to register when
  multiple applications that use Image I/O are running in the same container.
  (Thanks to @mmatela)
* Fixed a resource leak when using image overlays.
* Improvements in the testing and build process. (Thanks to @kinow)

## 3.3.2

* Fixed an inefficiency that caused image metadata to be read multiple times in
  a single image response.
* Fixed endpoint authentication being enabled for certain non-endpoint
  resources.
* Impoved compatibility between OpenJpegProcessor and OpenJPEG when using
  OpenJPEG version 2.2.0 or later. (Thanks to @RussellMcOrmond)
* Fixed inability to stream source images when using AmazonS3Resolver.
* Fixed a potential HTTP 500 error when multiple processes try to write the
  same image metadata concurrently using FilesystemCache.
* Corrected the documentation for `processor.upscale_filter` and
  `processor.downscale_filter`.
* GraphicsMagickProcessor and ImageMagickProcessor support a `?page` query
  argument with PDFs.

## 3.3.1

* Fixed caches failing to take URL query arguments into account.
* Fixed a potentially incorrect `Cache-Control` header being sent in HTTP ≥ 400
  responses.
* Fixed parsing of comma-separated `X-Forwarded-*` header values.
* Improved the reliability of the value of the `client_ip` argument to the
  `authorized?()` delegate method when behind a reverse proxy.
* Fixed a connection leak in AmazonS3Resolver.
* Fixed potential malformed concurrent image responses when using a processor
  other than ImageMagickProcessor or GraphicsMagickProcessor.
* Fixed a potential NullPointerException (HTTP 500) involving concurrent
  requests when using the delegate script.
* Fixed processors and caches not respecting the value of
  `processor.normalize`.
* Prevented the configuration file and/or delegate script from being reloaded
  twice on some platforms.
* Fixed PDF source format support in GraphicsMagickProcessor and
  ImageMagickProcessor.
* Upgraded JRuby to 9.1.10.0.

## 3.3

### Endpoints

* Auto-computed tile sizes of source images with an odd number of pixels in a
  dimension in information responses are rounded up, to prevent clients from
  requesting extremely narrow edge tiles.
* Operations that would have no effect in their context—for example, a crop to
  0,0/300×200, followed by a scale-to-fit to 300 pixels wide—are skipped.
* Improved request validation.
* Added a RESTful API endpoint to retrieve and update the configuration.

### Processors

* Most processor-specific configuration settings now apply across all
  processors, making them integrate better into the caching architecture.
* Added an auto-normalize option to all image processors.
* Added an option to all processors to output progressive JPEGs.
* Added experimental support for DICOM images to GraphicsMagickProcessor,
  ImageMagickProcessor, Java2dProcessor, and JaiProcessor. (This is a very
  complex format and not all variants are working.)
* FfmpegProcessor uses a Java 2D processing pipeline, giving it more
  capabilities.
* Java2dProcessor and JaiProcessor support 16-bit LZW- and ZIP-compressed
  TIFFs.
* GraphicsMagickProcessor and ImageMagickProcessor support selectable resample
  filters.
* GraphicsMagickProcessor and ImageMagickProcessor respect the EXIF Orientation
  tag.
* ImageMagickProcessor supports ImageMagick 7.
* PdfBoxProcessor supports JBIG2-encoded embedded images.
* PdfBoxProcessor returns HTTP 400 when given an illegal page number.
* FfmpegProcessor returns HTTP 400 when given an illegal time.

### Caching

* The `-Dcantaloupe.cache.purge` VM option accepts an identifier argument to
  purge all content related to an individual identifier.
* Added a RESTful API endpoint to purge individual images from the cache.
* A `cache=false` URL query option can be used in all endpoints to bypass the
  derivative cache and disable the `Cache-Control` header per-request.
* FilesystemCache supports identifiers longer than the filesystem's filename
  length limit.

### Overlays

* Watermarks have been renamed overlays.
* Added textual overlays.
* Overlay images can be located on the filesystem or an HTTP(S) server.
* Overlay images are cached in memory for better efficiency.

### Delegate Script

* Added an optional delegate method invocation cache.
* Added the ability to redirect to another URL via the `authorized?()` delegate
  method.
* The delegate script is reloaded on change rather than per-request.

## 3.2.4

* Fixed all processors except JaiProcessor treating scale-to-dimensions
  requests (`w,h`) as scale-to-fit (`!w,h`).
* Fixed a bug affecting upscaled crops when using pyramidal images with
  Java2dProcessor or JaiProcessor.
* Worked around a bug in JAI involving downscaling of compressed TIFF tiles,
  affecting JaiProcessor.

## 3.2.3

* Fixed inability to upscale in JaiProcessor, omitted in error from 3.2.2.
* Fixed incorrect scale size computation using flooring instead of rounding.
* Fixed a bug in FilesystemCache that could cause an HTTP 500 error when
  accessing the same uncached `info.json` resource concurrently.
* FilesystemCache cleans up zero-byte files created in certain situations,
  typically involving failure in the underlying storage.
* Fixed a bug that could cause incompletely-written cached images (with any
  cache) to not get cleaned up properly.

## 3.2.2

* Fixed inability to upscale by pixels.
* Fixed an error in response to requests for images less than 3 pixels on a
  side when sharpening is enabled, in all processors using the Java 2D
  pipeline.
* Fixed an error in JaiProcessor when attempting to scale an image less than 3
  pixels on the smallest side.
* Fixed a bug in FilesystemCache that caused zero-byte files to be written and
  an HTTP 500 response when handling concurrent identical requests.
* Error responses include a more appropriate `Cache-Control` header rather than
  the one set in the configuration.
* Trailing slashes in `X-Forwarded-Path` header values are trimmed off,
  preventing double-slashes from appearing in generated URLs.

## 3.2.1

* Fixed a bug that caused the resolver selected by the `get_resolver()`
  delegate method to not be initielized properly.
* Fixed a path-handling bug affecting ImageMagickProcessor and
  GraphicsMagickProcessor primarily in Windows.
* Fixed incorrect image sizes when using FfmpegProcessor with percentage scales
  above 100%.
* Improved support for 16-bit source images in Java2dProcessor, JaiProcessor,
  GraphicsMagickProcessor, and ImageMagickProcessor.

## 3.2

* Java 8 is now required.
* Significant efficiency improvements in the Java 2D processing pipeline
  affecting Java2dProcessor, JaiProcessor, and KakaduProcessor.
* All processors that use the Java 2D pipeline (Java2dProcessor,
  KakaduProcessor, OpenJpegProcessor, PdfBoxProcessor) support selectable
  upscaling and downscaling filters.
* Improved the scale quality of JaiProcessor.
* All processors offer configurable sharpening levels.
* Applicable processors respect source ICC color profiles.
* Added the option to copy EXIF, IPTC IIM, XMP, and/or native TIFF and PNG
  metadata from source images to derivative images of the same format, for
  some processors.
* Java2dProcessor and JaiProcessor respect the value of an embedded EXIF
  Orientation tag.
* Increased the default Java2dProcessor/JaiProcessor JPEG quality to 0.8 (80).
* Added support for a `X-IIIF-ID` request header, in order to return correct
  image identifiers in information responses whose requests have passed through
  a reverse proxy using a different identifier.
* Removed the JAI post-processor option for KakaduProcessor and
  OpenJpegProcessor.
* Zero-byte files are deleted when purging or cleaning FilesystemCache.
* KakaduProcessor and OpenJpegProcessor return a less inscrutable error
  message when they are unable to read a source file.
* HTTP 415 is returned instead of HTTP 400 when an output format is requested
  that is valid but unsupported by the current processor.
* Colorized the console application log.
* Console application log messages with a severity of `WARN` and above are
  routed to standard error.
* Upgraded a number of libraries.

## 3.1.2

* Fixed a resource leak that would cause landing pages, error pages, and the
  Control Panel to become inaccessible after a long time running.
* Fixed a bug where the watermark wouldn't be added if redactions were enabled
  and set to use `DelegateScriptStrategy` but the delegate script was disabled.
* Fixed tile sizes in the IIIF Image API 2.x information response when using
  KakaduProcessor.
* HTTP 400 is returned in response to a request for an image that would be
  zero pixels on a side, even when the zero dimension is not explicit in the
  request. (For example, a size of `4,` for an image that is at least five
  times wider than it is tall.) (Previously, it was only returned when zero
  pixels was explicitly requested, and the image returned for implicit zero
  sizes was incorrect.)

## 3.1.1

* Added the `http.host` and `https.host` standalone mode configuration options,
  defaulting to listen on `0.0.0.0` (all interfaces).

## 3.1

* Added support for version 2.1 of the IIIF Image API.
    * Added support for the `square` region parameter to all processors.
    * Added the `max` size parameter.
    * Removed the information request `Link` header for the JSON-LD context.
    * Added the `sizeByConfinedWh` and `sizeByDistortedWh` feature names,
      supported by all processors.
    * Added the `maxArea` property to the profile description, based on the
      value of the `max_pixels` configuration key.
* Replaced the `get_iiif2_service` delegate method with
  `extra_iiif2_information_response_keys`.

## 3.0.1

* Fixed a broken build in standalone mode.

## 3.0

* Added a Control Panel for web-based configuration changes.
* Changed the distribution archive to a custom WAR file that can be run
  standalone (as before) or in a Servlet container.
* Added AmazonS3Cache.
* Added AzureStorageCache.
* Added redaction.
* Added the ability to restrict available sizes to those specified in the
  `info.json` response in the IIIF Image API 2.0 endpoint.
* Added an optional source image cache, which can improve the performance of
  StreamProcessors, as well as enable FileProcessors to work with
  StreamResolvers.
* Moved JdbcResolver delegate methods to the delegate script.
* Moved resolver-related delegate methods to submodules to improve
  organization.
* Changes to the logging configuration are applied immediately without
  restarting.
* Requests for more than `max_pixels` receive an HTTP 403 response rather than
  HTTP 500.
* Upgraded the Amazon S3 client to version 1.10.56.
* Upgraded the Restlet framework to version 2.3.7.<|MERGE_RESOLUTION|>--- conflicted
+++ resolved
@@ -35,12 +35,7 @@
 * TurboJpegProcessor supports EXIF, IPTC, and XMP metadata.
 * FfmpegProcessor, KakaduNativeProcessor, OpenJpegProcessor, and
   PdfBoxProcessor use libjpeg-turbo to write JPEGs if it is available.
-<<<<<<< HEAD
-* ImageMagickProcessor, GraphicsMagickProcessor, and KakaduDemoProcessor have
-  been removed.
 * Added the `scaled` position for image overlays.
-=======
->>>>>>> f4d40035
 
 ### Caches
 
