# Change Log

<<<<<<< HEAD
## 5.0.2

* Fixed a bug introduced in 5.0.1 that broke static asset serving.

## 5.0.1

* Fixed several issues related to serving static assets from within the JAR.
* Added several keys to the status endpoint response (`/status`).
* Fixed a bug in the IIIF Image API 2 & 3 endpoints that caused the
  `profile.formats` key to be missing from the information responses of cached
  images.
* Fixed the `page_count` key not being set in the delegate context when
  returning a cached info.
* Fixed several issues related to EXIF metadata parsing.
* Fixed a floating-point rounding bug that could cause an excessively large
  TIFF pyramid level to be selected, resulting in unnecessary scaling.
* Fixed a bug in TurboJpegProcessor that could cause incorrect cropping.
* Fixed a bug in S3Cache that could cause hits against expired content.
* Fixed a bug that could cause S3 credentials from the configuration file to be
  erroneously used even when not set.
* Fixed a bug that could cause corrupt image data to be written to a derivative
  cache.
* Updated the PDFBox dependency to address the following security
  vulnerabilities: CVE-2021-27807, CVE-2021-27906.

## 5.0

### Endpoints

* Added an endpoint supporting the IIIF Image API version 3.0 at `/iiif/3`.
* When an image requested at `max` size is larger than the value of the
  `max_pixels` configuration key, it is downscaled to that value instead of the
  request being forbidden. This behavior aligns more closely with the IIIF
  Image API.
* The minimum and maximum size of the built-in web server's thread pool is
  configurable.
* Added a configuration option to control whether the health check includes
  dependent sources and caches.
* A `cache=recache` URL query argument is available that reprocesses and
  recaches the derivative image before delivering it.
* The `X-IIIF-ID` reverse proxy header is no longer supported. `X-Forwarded-ID`
  should be used instead.
* The `response-content-disposition` URL query argument supports RFC 6266
  Unicode filename syntax.
* The `endpoint.iiif.content_disposition` configuration key has been removed.
  The `response-content-disposition` URL query argument should be used instead.
* The `http.http2.enabled` and `https.http2.enabled` configuration keys have
  been removed. HTTP/2 is always enabled.
* The identifier path component of IIIF Image API URIs may contain a
  "meta-identifier," which is comprised of an identifier plus other relevant
  information like a page number and/or scale constraint.
* The `page` and `time` query arguments have been deprecated in favor of the
  meta-identifier-expressed page number explained above.
* Added a `log_error_responses` configuration key that causes all errors at all
  endpoints to be logged, which may help to track down errors that evade
  logging elsewhere.

### Sources

* Sources support inconsistencies between filename/identifier extensions and
  byte signatures.
* HttpSource uses the OkHttp HTTP client library instead of Jetty.
* HttpSource supports HTTP/2.
* S3Source uses version 2 of the AWS SDK insead of MinIO.

### Processors

* ImageMagickProcessor, GraphicsMagickProcessor, and KakaduDemoProcessor have
  been removed.
* Added GrokProcessor. (Thanks to @boxerab)
* Java2dProcessor supports multi-page TIFFs.
* The metadata-handling system has been redesigned:
    * Source image metadata is cached in derivative caches.
    * XMP metadata can be copied or edited using a delegate method.
    * The `processor.metadata.respect_orientation` configuration key has been
      removed and EXIF Orientation values are always respected.
* KakaduNativeProcessor, OpenJpegProcessor, and TurboJpegProcessor respect the
  EXIF `Orientation` tag.
* KakaduNativeProcessor, OpenJpegProcessor, and TurboJpegProcessor support
  EXIF, IPTC IIM, and XMP metadata.
* Java2dProcessor supports the XPM source format.
* Added a `processor.downscale_linear` configuration key to enable downscaling
  in a linear color space.
* TurboJpegProcessor decompresses with "accurate" rather than "fast" DCT.
* FfmpegProcessor, KakaduNativeProcessor, OpenJpegProcessor, and
  PdfBoxProcessor use libjpeg-turbo to write JPEGs if it is available.
* Added the `scaled` position for image overlays.
* Updated the included Kakadu library used by KakaduNativeProcessor to version
  8.0.3.
* Updated Apache PDFBox to version 2.0.22.
* PdfBoxProcessor properties added to better control memory
    * `processor.pdf.scratch_file_enabled` allows use of a scratch file
    * `processor.pdf.max_memory_bytes` allows control over how much memory a PDF thread consumes (-1 means unlimited)

### Caches

* S3Cache has been updated to use version 2 of the AWS SDK.
* RedisCache has been updated to use version 6.0.1 of the Lettuce client.
* The delegate method invocation cache has been removed. 

### Delegate Script

* A delegate class can be written in Java. See the user manual for more
  information.
* Added a `pre_authorize()` delegate method that enables more efficient,
  "fail-fast" authorization.
* Added `local_uri` and `page_count` keys to the delegate script context.
* Corrected the structure of the `cookie` key in the delegate script context.
  See the upgrade guide for more information.
* Updated JRuby to version 9.2.13.0.

### Other

* The application is now packaged as a JAR file and can no longer work in a
  Servlet container. (See
  [#339](https://github.com/cantaloupe-project/cantaloupe/issues/339) for
  background.)
* Java 11 is required.
* Added configuration options for logging in Logstash format. (Thanks to
  @cmhdave)
* The `redaction.enabled` configuration key has been removed. The `redaction()`
  delegate method is always called and redactions are always applied if it
  returns any.
* The `overlay()` delegate method may return a boolean `word_wrap` key value
  to enable automatic wrapping of overlay strings.
* The `-Dcantaloupe.list_fonts` VM argument has been replaced with the
  `-list-fonts` command-line argument.
=======
## 4.1.10

* Suppressed an error-level log message from OpenJpegProcessor when reading
  an image without a recognized filename extension on a read-only filesystem.
>>>>>>> 82aad6a4

## 4.1.9

* The identifier scale constraint suffix syntax is configurable via new
  `scale_constraint_suffix.format` and `scale_constraint_suffix.pattern`
  keys. (These are a stopgap addition that are not relevant in version 5.0.)
* Fixed a floating-point rounding bug that could cause an excessively large
  TIFF pyramid level to be selected, resulting in unnecessary scaling.
* Fixed a bug that could cause corrupt image data to be written to a derivative
  cache.
* Updated the PDFBox dependency to address the following security
  vulnerability: CVE-2021-27807, CVE-2021-27906.

## 4.1.8

* Fixed a rounding bug that could cause requests for certain scale-constrained
  images to return HTTP 403 status.
* Fixed a potential NullPointerException from Java2dProcessor when the
  `processor.metadata.respect_orientation` configuration key is set to `true`.
* Improved TurboJpegProcessor's ability to partially decode corrupt source
  images.
* Improve the efficiency of the health check endpoint.

## 4.1.7

* Fixed a sporadic JVM crash when using KakaduNativeProcessor under load with a
  derivative cache enabled.
* Fixed incorrect success status in response to image requests that have failed
  with a VM error.
* Fixed a `NumberFormatException` caused by incorrect Java version parsing when
  running in a beta or early-access JVM.
* Fixed an `IOException` appearing in the log at the conclusion of a successful
  request involving HttpSource when chunking is enabled.
* Fixed a `NullPointerException` when returning `nil` from the `overlay()`
  delegate method. (Thanks to @ccare)
* Fixed an error from the embedded Jetty server when trying to use a key store
  with multiple certificates.

## 4.1.6

* Image information is no longer included in IIIF information responses with
  an HTTP 403 status.
* Fixed overridden boolean values not being recognized in inherited
  configuration files.
* Fixed information responses failing to respect the `page` URL query argument.
* Fixed a bug that caused requests for data beyond an offset of 2^31 from
  S3Source and AzureStorageSource to fail when chunking is enabled.
* Updated JRuby to version 9.2.11.1, which addresses multiple CVEs.
* Updated Jackson to version 2.11.0, which addresses multiple CVEs.

## 4.1.5

* Fixed the IIIF Image API 2.x endpoint's handling of identifiers containing
  backslashes.
* Fixed a potential NullPointerException thrown by various
  AbstractIIOImageReader methods resulting from improper exception handling.
* Improved the user-friendliness of error messages resulting from illegal
  quality and format arguments in image requests.
* Reduced an error-level log statement resulting from an exception while
  streaming from a derivative cache to the response to debug-level.
* Jetty has been upgraded to version 9.4.24.v20191120, which addresses
  multiple CVEs.

## 4.1.4

* Fixed the health-check endpoint (at `/health`).
* Fixed error responses when encountering empty request headers. (Thanks to
  @RRMoelker)
* Fixed incorrect URIs in `Link` header values in certain IIIF Image API v2
  image endpoint responses.
* The `?response-content-disposition` query argument correctly handles
  filenames containing spaces.
* Image endpoints return HTTP 403 instead of 500 in response to
  AccessDeniedExceptions from the underlying Source.
* Fixed two separate bugs in KakaduNativeProcessor that both caused empty
  regions to appear in certain images.
* Fixed overly restrictive signature verification in KakaduDemoProcessor and
  OpenJpegProcessor that could cause errors with some valid images.
* Fixed TurboJpegProcessor not respecting the `processor.background_color`
  configuration key.
* Fixed the `PurgeItemFromCache` API method not working with S3Cache and
  AzureStorageCache.
* When using `AutomaticSelectionStrategy`, processor initialization errors are
  logged at debug-level rather than error-level.

## 4.1.3

* Added an undocumented `HttpSource2` source which works the same as
  `HttpSource`, and uses the same configuration keys and delegate method, but
  is backed by a different HTTP client library. If you are having problems with
  `HttpSource`, try this one instead. The current implementation of
  `HttpSource` will probably be replaced by this one in the next major version.
* Fixed a missing `resulting_size` key in the delegate script's `options` hash,
  introduced in 4.1.
* Fixed a bug in KakaduNativeProcessor that could cause requests for certain
  scales to fail (or possibly even crash the JVM).
* Fixed the behavior of `response-content-disposition` query arguments
  containing a `filename` argument.
* Fixed failing to source-cache non-selectively-readable images when using
  Java2dProcessor or JaiProcessor with the source cache enabled and a source
  for which chunking is enabled.
* The Jetty client used by HttpSource has been downgraded to the version used
  in 4.1.1 due to a bug in the version used in 4.1.2.
* Fixed the behavior of the `print_stack_trace_on_error_pages` configuration
  key in the context of certain unrecoverable errors.

## 4.1.2

* Fixed incorrect `@id` values in information responses when a query argument
  is present in the URI.
* Fixed a potential failure to fall back to the next candidate processor when
  TurboJpegProcessor is in the candidate chain but libjpeg-turbo is not
  available.
* Fixed a potential IIOException when reading certain JPEG images with
  JaiProcessor.
* Fixed newlines (`\n`) appearing literally in string overlays.
* Updated the Jetty dependency to address the following security vulnerability:
  CVE-2019-10247.
* Updated the PDFBox dependency to address the following security
  vulnerability: CVE-2019-0228.

## 4.1.1

* Fixed `NoSuchMethodError`s from various processors when running in Java 8.
* Fixed failure to locate the delegate script when `delegate_script.pathname`
  is set to a relative path outside of the current working directory.
* Fixed a regression in the handling of the `X-Forwarded-Path` header.
* Fixed breakage in manual processor selection from the Control Panel.
* Fixed an error from Java2dProcessor when downscaling TIFF source images to a
  very small size.
* Fixed improper codestream access in KakaduNativeProcessor that could cause
  cause degraded output for certain images.
* Improved resilience when reading certain oddly-encoded GIFs in
  Java2dProcessor and JaiProcessor.

## 4.1

### Configuration

* Configuration values can be obtained from the environment. See the user
  manual for more information.

### Endpoints

* The `redirect()` and `authorized?()` delegate methods have been merged into a
  new `authorize()` method, which enables a superset of their functionality,
  including challenge responses and redirects to "virtual" quality-limited
  versions. Authorization can also be set up to align with the IIIF
  Authentication API 1.0's "all or nothing access" or "tiered access" schemes.
* The `endpoint.public.auth.*` keys that controlled global HTTP Basic
  protection have also been replaced by the `authorize()` delegate method.
* The maximum allowed scale can set in the configuration.
* Running tasks are displayed in the Control Panel.
* Added HTTP API endpoints for status and health checks.
* In the IIIF Image API 2.x endpoint, the `Access-Control-Allow-Origin`
  response header is always included in the information response regardless of
  whether an `Origin` header was sent in the request, in order to align more
  closely with the IIIF Image API.
* Improved handling and documentation of the `X-Forwarded-Port` header.
* The `/iiif` URI path no longer redirects to a specific Image API version, and
  now returns HTTP 404.
* Bug fixes related to cropping-by-percent of EXIF-rotated images.
* During image requests, `authorize()` is called earlier in the setup process,
  for better efficiency.
* Removed the Restlet dependency.

### Sources

* HttpSource, S3Source, and AzureStorageSource are able to request chunks of
  resources on demand, which can improve performance when reading images in
  selectively-readable encodings like JPEG2000 and multi-resolution TIFF.
* HttpSource sends initial `HEAD` requests instead of ranged `GET` requests.
* The hash returned from the `httpsource_resource_info()` delegate method may
  include custom request headers.
* HttpSource's `HttpSource.trust_invalid_certs` configuration key has been
  renamed `HttpSource.allow_insecure`. When enabled, insecure cipher suites are
  accepted as well as insecure certificates.
* S3Source uses a Minio client instead of the AWS Java SDK client, to work
  around a possible thread-starvation bug in the AWS Java SDK when S3Source
  and S3Cache are in use at the same time.

### Processors

* Added configurable processor selection strategies, one of which uses the
  existing `processor.*` configuration keys, and the other of which uses an
  automatic strategy that attempts to choose a "best" processor on a per-
  request basis.
* Added TurboJpegProcessor.
* Added the `repeat` position for image overlays.
* Efficiency improvements in KakaduNativeProcessor.
* KakaduNativeProcessor supports `sizeByDistortedWidthHeight`.
* Java2dProcessor and PdfBoxProcessor can preserve XMP metadata across most
  source and output formats.
* KakaduNativeProcessor respects the `processor.metadata.preserve`
  configuration key for XMP metadata.
* Worked around a bug in the GraphicsMagick `gm` command that causes occasional
  "broken pipe" errors from GraphicsMagickProcessor when reading images from a
  FileSource.
* KakaduDemoProcessor has been deprecated, as it has been made more-or-less
  redundant by KakaduNativeProcessor.
* Updated the PDFBox dependency.
* Removed normalization.

### Caches

* S3Cache uses last-accessed rather than last-modified times.
* Changed the S3Cache and AzureStorageCache key naming schemes to improve
  organization and avoid problems with edge cases.

### Other

* The change log has moved from the website to this file.
* Java 11 is supported.

## 4.0.3

* Fixed a scaling-related regression in PdfBoxProcessor.
* Streams consumed from S3Source are drained fully before closure, which makes
  its connection pool more efficient and fixes a warning-level error message
  from its internal HTTP client.
* Fixed inability to use `ScriptLookupStrategy` with AzureStorageSource.
  (Thanks to @marc-sensenich)
* Fixed a potential math error when cropping certain images with an embedded
  EXIF Orientation tag.
* Improved exception handling in S3Source and S3Cache.
* Fixed inability of S3Cache and AzureStorageCache to recognize a
  `cache.server.derivative.ttl_seconds` key value greater than 2^31.
* Worked around an issue in OpenJPEG that could cause OpenJpegProcessor to fail
  when reading certain images from the source cache.
* Corrected the `gray` quality to `grey` in the IIIF Image API 1.x endpoint.
* Updated the Tika dependency to address the following security vulnerability:
  CVE-2018-17197.
* Updated the Jackson dependency to address several security vulnerabilities.
* Updated the PDFBox dependency.

## 4.0.2

* The exploded application is more reliably cleaned up at shutdown when running
  in standalone mode.
* KakaduNativeProcessor supports JPEG2000-compatible JPX source images.
* Fixed an error from KakaduDemoProcessor in Windows when using a system locale
  that uses characters other than periods as decimal separators.
* Fixed incorrect redaction positioning when scaling.
* Fixed an error from processors that use a Java 2D processing pipeline when
  attempting to scale a source image that is natively less than three pixels in
  either dimension, or has been cropped to that size.
* Fixed an empty response when image overlays are enabled but the overlay
  pathname or URL is invalid. Instead, images are served without the overlay,
  and warnings logged.
* Updated Jetty to version 9.4.12, which fixes a potential connection leak in
  long-running servers when using HttpSource. (Thanks to @giancarlobi)
* Miscellaneous other dependency updates.

## 4.0.1

* Fixed a regression introduced in 3.4.3 that could cause URIs to appear with
  the wrong scheme in information responses and `Link` headers. (Thanks to
  @mmatela and @jweisman)
* Fixed a bug that caused the minimum tile size in IIIF Image API 2.x
  information responses to be 512 regardless of the setting of
  `endpoint.iiif.min_tile_size`.
* Fixed a connection leak in HttpSource.
* Improved the resiliency of the internal JPEG2000 parser used by
  KakaduDemoProcessor and OpenJpegProcessor.
* Fixed KakaduNativeProcessor's handling of `sizeByDistortedWidthHeight`
  requests.
* Removed an error message that would appear in the log when the delegate
  script file was not found but the delegate script was disabled.
* The `X-Forwarded-Host` reverse proxy header may contain a port number, which
  will be used if `X-Forwarded-Port` is not supplied.

## 4.0

### Endpoints

* A new `X-Forwarded-ID` reverse proxy header replaces `X-IIIF-ID`, which has
  been deprecated, and will be removed in a future version.
* Error response representations are in `text/plain` format in the absence of a
  client preference.
* When `endpoint.iiif.content_disposition` is set to `inline`, the
  `Content-Disposition` header value includes a filename-safe version of the
  image identifier.

### Sources

* Resolvers have been renamed sources to better reflect their core function.
* AmazonS3Resolver has been renamed S3Source, and it now supports non-AWS
  endpoints.
* S3Source supports a configurable path prefix and suffix when using
  `BasicLookupStrategy`.
* AzureStorageSource supports shared access signature (SAS) URIs. (Thanks to
  @ddisciascio)
* Improved the efficiency of source cache content access when
  `cache.server.resolve_first = false`.
* All sources fall back to checking the magic bytes in image data if they
  cannot infer a format any other way.

### Processors

* KakaduProcessor has been renamed KakaduDemoProcessor to reflect the fact that
  it interfaces with the Kakadu demo tool, `kdu_expand`, and not the native
  library.
* Added KakaduNativeProcessor, as well as compiled binaries for Linux, macOS,
  and Windows, which are free to use with it for non-commercial purposes.
* Added `DownloadStrategy` as another optional retrieval strategy for
  stream-based processors, and as an optional fallback strategy. This enables
  all processors to work with all sources with no extra configuration.
* JPEG2000-compatible JPX images are readable by all processors that support
  JPEG2000.
* JaiProcessor has been deprecated. See the user manual for more information.
* KakaduDemoProcessor and OpenJpegProcessor work in Windows.
* KakaduDemoProcessor and OpenJpegProcessor read image metadata using custom
  code, which is more efficient than using the respective `kdu_jp2info` and
  `opj_dump` tools, and enables them to read the number of decomposition
  levels, which improves reliability when decoding images with less-common
  level counts.
* Image I/O plugins can be selected on a per-format basis.
* Improved the efficiency of the Java 2D resample filters.
* When using the Java 2D pipeline to downscale to less than three pixels on a
  side, an empty image with the correct dimensions is returned, rather than a
  downscaled 3×3 image, which is the smallest size that the Java 2D resample
  filters support.
* Java2dProcessor supports animated GIFs.
* Java2dProcessor supports CMYK & YCCK JPEGs.
* Worked around some behavior of the `opj_decompress` tool that could cause
  OpenJpegProcessor to break. (Thanks to @adam-vessey)
* Improved PdfBoxProcessor's validation of requests for multi-page PDFs whose
  pages have inconsistent dimensions.
* The `processor.limit_to_8_bits` configuration option is no longer available.
  All output is limited to 8 bits.
* Disabled support for GIF source images in JaiProcessor, as it was buggy and
  other processors can handle GIF better.

### Caching

* AmazonS3Cache has been renamed S3Cache, and it now supports non-AWS
  endpoints.
* The time-to-live of the source and derivative caches is independently
  configurable.
* The cache worker dumps the contents of HeapCache during its shifts, if both
  are enabled and if HeapCache persistence is also enabled.
* The cache worker's work interval specifies the amount of time between the end
  of one shift and the beginning of the next, rather between the start of one
  shift and the next.
* The deprecated `DELETE /cache/:identifier` HTTP API method has been removed.

### Delegate Script

* The delegate script has been redesigned as a class that is instantiated
  per-request. See the "Delegate Script" section of the user manual for
  detailed information.

### Other

* Java 10 (18.3) is supported.
* Updated JRuby to 9.1.17.0.

## 3.4.4

* Fixed a regression introduced in 3.4.3 that could cause URIs to appear with
  the wrong scheme in information responses and `Link` headers. (Thanks to
  @mmatela and @jweisman)
* The `X-Forwarded-Host` reverse proxy header may contain a port, which will be
  used if `X-Forwarded-Port` is not supplied.

## 3.4.3

* Updated the Jackson dependency to address the following security
  vulnerabilities: CVE-2018-7489, CVE-2018-5968, CVE-2017-15095.
* AmazonS3Resolver and AmazonS3Cache can obtain credentials from Amazon
  container environment variables or EC2 Instance Metadata Service.
* Arbitrary `X-Forwarded` headers are respected without `X-Forwarded-Host`
  needing to be set. (Thanks to @jweisman)
* Fixed a potential resource leak involving stream-based resolvers.
* Fixed HttpResolver's handling of semicolon-delimited `Content-Type` header
  values.
* Fixed palette corruption when cropping source images with indexed color with
  Java2dProcessor.
* Fixed a `NullPointerException` when using the info cache without a derivative
  cache.
* Other minor fixes.

## 3.4.2

* Fixed a leak when using HttpResolver in a Servlet container that resulted in
  an inability to shut down properly. (Thanks to @punkfairy)
* Fixed aspect-fit scale-to-height not working properly in ImageMagickProcessor
  and GraphicsMagickProcessor.
* Fixed incorrect URIs in responses when using slash substitution or
  URI-encoded identifiers.
* Efficiency improvements in AmazonS3Resolver and AzureStorageResolver.
* `OutOfMemoryError`s during image responses are logged at error level rather
  than info level.
* Improved the reliability of Image I/O plugin selection.
* Updated the PDFBox dependency to version 2.0.8.

## 3.4.1

* Improved efficiency when handling a request for a bitonal or gray image when
  the source image is already bitonal or gray. (Thanks to @adam-vessey)
* Fixed upscaling by percent in KakaduProcessor and OpenJpegProcessor.
* Efficiency improvements in PdfBoxProcessor.
* Improved the reliability of source cache downloading and content acquisition.
* Miscellaneous reliability improvements in AmazonS3Resolver and AmazonS3Cache.
* Server misconfigurations cause HTTP 500 (Internal Server Error) responses
  rather than HTTP 400 (Bad Request).

## 3.4

### Endpoints

* HTTP/2 can be enabled in standalone mode. (H2 requires Java 9, but H2C works
  in Java 8.)
* The accept queue limit of the standalone HTTP & HTTPS servers is
  configurable.
* The minimum size in IIIF Image API 2.x `info.json` responses is configurable.
  (Thanks to @cbeer)
* The maximum size in IIIF Image API 2.x `info.json` responses is the full
  image size, rather than half size. (Thanks to @cbeer)
* The IIIF Image API 1.x endpoint returns a JPEG image, rather than GIF, when
  no client preference is expressed in the URI or `Accept` header.
* Certain derivative cache errors can be recovered from without causing an error
  response.
* The `sizes` key in Image API 2.x information responses respects the
  `max_pixels` configuration option.
* Image and information endpoints return `HTTP 501 Not Implemented`, rather
  than `500 Internal Server Error`, when the selected processor does not
  support the requested source format.
* Image requests may include a `?response-content-disposition` query argument
  to suggest a response `Content-Disposition` header value.
* Added several HTTP API methods for cache management.
* Changes to HTTP Basic authorization settings in all endpoints take effect
  without restarting.
* All endpoints support the HTTP `OPTIONS` method.
* Status items in the Control Panel update automatically via AJAX.
* The username used to access the Control Panel is configurable.

### Resolvers

* Miscellaneous efficiency improvements across all resolvers.
* The `HttpResolver::get_url()` delegate method may return a hash containing
  authentication credentials.
* Added an option to HttpResolver to trust all certificates.
* The request timeout of HttpResolver is configurable.
* AmazonS3Resolver and AzureStorageResolver attempt to infer a source format
  from the object/blob key if not able to do so from the identifier or from
  object/blob metadata.
* The maxmimum number of AWS connections used by AmazonS3Resolver is
  configurable.
* AmazonS3Resolver falls back to obtaining credentials from various other
  sources (see the user manual) when they are not set in the configuration
  file. (Thanks to @jweisman)
* Resolver delegates are passed an additional context parameter. (Thanks to
  @jonathangreen)

### Processors

* Added an option that enables Java2dProcessor, JaiProcessor, KakaduProcessor,
  and PdfBoxProcessor to preserve the sample depth of >8-bits-per-sample source
  images.
* GraphicsMagickProcessor and ImageMagickProcessor respect the `processor.dpi`
  configuration key.
* GraphicsMagickProcessor supports the GIF output format.
* ImageMagickProcessor supports image overlays.
* FfmpegProcessor supports FLV videos.
* The `processor.background_color` configuration key affects alpha blending as
  well as non-90°-multiple rotations. (Thanks to @Algae666)
* ImageMagickProcessor's support for ImageMagick versions prior to 7 is
  deprecated.
* OpenJpegProcessor's support for OpenJPEG versions prior to 2.2.0 is
  deprecated.
* Improved the predictability of Image I/O plugin selection.
* Initialization warnings (related to missing dependencies, for example) are
  displayed in the Control Panel.

### Caching

* Image info is written to caches asynchronously to enable faster responses.
* Added an optional in-memory image info cache.
* Added RedisCache.
* Added HeapCache.
* AmazonS3Cache uploads images to S3 asynchronously, enabling faster responses.
* The maxmimum number of AWS connections used by AmazonS3Cache is configurable.
* AmazonS3Cache falls back to obtaining credentials from various other sources
  (see the user manual) when they are not set in the config file. (Thanks to
  @jweisman)
* On macOS, FilesystemCache uses file last-modified times rather than
  last-accessed times as the latter are not reliable.

### Other

* Configuration files support inheritance via an `extends` key.
* The temporary directory is configurable.
* Added an optional error log.
* A logger is accessible from the delegate script.

## 3.3.5

* Fixed FilesystemCache failing to purge invalid source images. (Thanks to
  @jhosteny)
* Fixed the `cache.server.resolve_first` configuration key always being
  effectively `true` in the IIIF Image API 2.x endpoint.
* Fixed AmazonS3Cache sometimes purging fewer objects than it should.
* Fixed failure to auto-purge incompletely-written images from derivative
  caches other than FilesystemCache in response to a VM error (such as
  `OutOfMemoryError`).
* HttpResolver makes fewer HTTP requests.

## 3.3.4

* Fixed an `AbstractMethodError` in HTML views, caused by a regression in
  3.3.3.
* Fixed the `X-IIIF-ID` header not being respected when redirecting from
  `/:identifier` to `/:identifier/info.json` in both IIIF Image API endpoint
  versions. (Thanks to @jonathangreen)

## 3.3.3

* Added Java 9 compatibility.
* Upgraded dependencies to fix the following vulnerabilities: CVE-2015-6420.
  (Thanks to @kinow)
* Fixed incorrect computation of post-rotation bounding boxes, manifesting as
  bogus values passed to the `resulting_size` delegate method arguments.
  (Thanks to @SaschaAdler)
* Fixed a warning from FilesystemCache when multiple processes tried to create
  the same directory at the same time. (Thanks to @cbeer)
* Fixed potentially incorrect tile sizes in information responses when using
  OpenJpegProcessor.
* Fixed a bug in FfmpegProcessor that caused video info parsing to fail for
  some videos.
* Added `Origin` to all `Vary` response headers, which fixes a potential
  CORS-related caching issue.
* Fixed an issue where certain Image I/O plugins could fail to register when
  multiple applications that use Image I/O are running in the same container.
  (Thanks to @mmatela)
* Fixed a resource leak when using image overlays.
* Improvements in the testing and build process. (Thanks to @kinow)

## 3.3.2

* Fixed an inefficiency that caused image metadata to be read multiple times in
  a single image response.
* Fixed endpoint authentication being enabled for certain non-endpoint
  resources.
* Impoved compatibility between OpenJpegProcessor and OpenJPEG when using
  OpenJPEG version 2.2.0 or later. (Thanks to @RussellMcOrmond)
* Fixed inability to stream source images when using AmazonS3Resolver.
* Fixed a potential HTTP 500 error when multiple processes try to write the
  same image metadata concurrently using FilesystemCache.
* Corrected the documentation for `processor.upscale_filter` and
  `processor.downscale_filter`.
* GraphicsMagickProcessor and ImageMagickProcessor support a `?page` query
  argument with PDFs.

## 3.3.1

* Fixed caches failing to take URL query arguments into account.
* Fixed a potentially incorrect `Cache-Control` header being sent in HTTP ≥ 400
  responses.
* Fixed parsing of comma-separated `X-Forwarded-*` header values.
* Improved the reliability of the value of the `client_ip` argument to the
  `authorized?()` delegate method when behind a reverse proxy.
* Fixed a connection leak in AmazonS3Resolver.
* Fixed potential malformed concurrent image responses when using a processor
  other than ImageMagickProcessor or GraphicsMagickProcessor.
* Fixed a potential NullPointerException (HTTP 500) involving concurrent
  requests when using the delegate script.
* Fixed processors and caches not respecting the value of
  `processor.normalize`.
* Prevented the configuration file and/or delegate script from being reloaded
  twice on some platforms.
* Fixed PDF source format support in GraphicsMagickProcessor and
  ImageMagickProcessor.
* Upgraded JRuby to 9.1.10.0.

## 3.3

### Endpoints

* Auto-computed tile sizes of source images with an odd number of pixels in a
  dimension in information responses are rounded up, to prevent clients from
  requesting extremely narrow edge tiles.
* Operations that would have no effect in their context—for example, a crop to
  0,0/300×200, followed by a scale-to-fit to 300 pixels wide—are skipped.
* Improved request validation.
* Added a RESTful API endpoint to retrieve and update the configuration.

### Processors

* Most processor-specific configuration settings now apply across all
  processors, making them integrate better into the caching architecture.
* Added an auto-normalize option to all image processors.
* Added an option to all processors to output progressive JPEGs.
* Added experimental support for DICOM images to GraphicsMagickProcessor,
  ImageMagickProcessor, Java2dProcessor, and JaiProcessor. (This is a very
  complex format and not all variants are working.)
* FfmpegProcessor uses a Java 2D processing pipeline, giving it more
  capabilities.
* Java2dProcessor and JaiProcessor support 16-bit LZW- and ZIP-compressed
  TIFFs.
* GraphicsMagickProcessor and ImageMagickProcessor support selectable resample
  filters.
* GraphicsMagickProcessor and ImageMagickProcessor respect the EXIF Orientation
  tag.
* ImageMagickProcessor supports ImageMagick 7.
* PdfBoxProcessor supports JBIG2-encoded embedded images.
* PdfBoxProcessor returns HTTP 400 when given an illegal page number.
* FfmpegProcessor returns HTTP 400 when given an illegal time.

### Caching

* The `-Dcantaloupe.cache.purge` VM option accepts an identifier argument to
  purge all content related to an individual identifier.
* Added a RESTful API endpoint to purge individual images from the cache.
* A `cache=false` URL query option can be used in all endpoints to bypass the
  derivative cache and disable the `Cache-Control` header per-request.
* FilesystemCache supports identifiers longer than the filesystem's filename
  length limit.

### Overlays

* Watermarks have been renamed overlays.
* Added textual overlays.
* Overlay images can be located on the filesystem or an HTTP(S) server.
* Overlay images are cached in memory for better efficiency.

### Delegate Script

* Added an optional delegate method invocation cache.
* Added the ability to redirect to another URL via the `authorized?()` delegate
  method.
* The delegate script is reloaded on change rather than per-request.

## 3.2.4

* Fixed all processors except JaiProcessor treating scale-to-dimensions
  requests (`w,h`) as scale-to-fit (`!w,h`).
* Fixed a bug affecting upscaled crops when using pyramidal images with
  Java2dProcessor or JaiProcessor.
* Worked around a bug in JAI involving downscaling of compressed TIFF tiles,
  affecting JaiProcessor.

## 3.2.3

* Fixed inability to upscale in JaiProcessor, omitted in error from 3.2.2.
* Fixed incorrect scale size computation using flooring instead of rounding.
* Fixed a bug in FilesystemCache that could cause an HTTP 500 error when
  accessing the same uncached `info.json` resource concurrently.
* FilesystemCache cleans up zero-byte files created in certain situations,
  typically involving failure in the underlying storage.
* Fixed a bug that could cause incompletely-written cached images (with any
  cache) to not get cleaned up properly.

## 3.2.2

* Fixed inability to upscale by pixels.
* Fixed an error in response to requests for images less than 3 pixels on a
  side when sharpening is enabled, in all processors using the Java 2D
  pipeline.
* Fixed an error in JaiProcessor when attempting to scale an image less than 3
  pixels on the smallest side.
* Fixed a bug in FilesystemCache that caused zero-byte files to be written and
  an HTTP 500 response when handling concurrent identical requests.
* Error responses include a more appropriate `Cache-Control` header rather than
  the one set in the configuration.
* Trailing slashes in `X-Forwarded-Path` header values are trimmed off,
  preventing double-slashes from appearing in generated URLs.

## 3.2.1

* Fixed a bug that caused the resolver selected by the `get_resolver()`
  delegate method to not be initielized properly.
* Fixed a path-handling bug affecting ImageMagickProcessor and
  GraphicsMagickProcessor primarily in Windows.
* Fixed incorrect image sizes when using FfmpegProcessor with percentage scales
  above 100%.
* Improved support for 16-bit source images in Java2dProcessor, JaiProcessor,
  GraphicsMagickProcessor, and ImageMagickProcessor.

## 3.2

* Java 8 is now required.
* Significant efficiency improvements in the Java 2D processing pipeline
  affecting Java2dProcessor, JaiProcessor, and KakaduProcessor.
* All processors that use the Java 2D pipeline (Java2dProcessor,
  KakaduProcessor, OpenJpegProcessor, PdfBoxProcessor) support selectable
  upscaling and downscaling filters.
* Improved the scale quality of JaiProcessor.
* All processors offer configurable sharpening levels.
* Applicable processors respect source ICC color profiles.
* Added the option to copy EXIF, IPTC IIM, XMP, and/or native TIFF and PNG
  metadata from source images to derivative images of the same format, for
  some processors.
* Java2dProcessor and JaiProcessor respect the value of an embedded EXIF
  Orientation tag.
* Increased the default Java2dProcessor/JaiProcessor JPEG quality to 0.8 (80).
* Added support for a `X-IIIF-ID` request header, in order to return correct
  image identifiers in information responses whose requests have passed through
  a reverse proxy using a different identifier.
* Removed the JAI post-processor option for KakaduProcessor and
  OpenJpegProcessor.
* Zero-byte files are deleted when purging or cleaning FilesystemCache.
* KakaduProcessor and OpenJpegProcessor return a less inscrutable error
  message when they are unable to read a source file.
* HTTP 415 is returned instead of HTTP 400 when an output format is requested
  that is valid but unsupported by the current processor.
* Colorized the console application log.
* Console application log messages with a severity of `WARN` and above are
  routed to standard error.
* Upgraded a number of libraries.

## 3.1.2

* Fixed a resource leak that would cause landing pages, error pages, and the
  Control Panel to become inaccessible after a long time running.
* Fixed a bug where the watermark wouldn't be added if redactions were enabled
  and set to use `DelegateScriptStrategy` but the delegate script was disabled.
* Fixed tile sizes in the IIIF Image API 2.x information response when using
  KakaduProcessor.
* HTTP 400 is returned in response to a request for an image that would be
  zero pixels on a side, even when the zero dimension is not explicit in the
  request. (For example, a size of `4,` for an image that is at least five
  times wider than it is tall.) (Previously, it was only returned when zero
  pixels was explicitly requested, and the image returned for implicit zero
  sizes was incorrect.)

## 3.1.1

* Added the `http.host` and `https.host` standalone mode configuration options,
  defaulting to listen on `0.0.0.0` (all interfaces).

## 3.1

* Added support for version 2.1 of the IIIF Image API.
    * Added support for the `square` region parameter to all processors.
    * Added the `max` size parameter.
    * Removed the information request `Link` header for the JSON-LD context.
    * Added the `sizeByConfinedWh` and `sizeByDistortedWh` feature names,
      supported by all processors.
    * Added the `maxArea` property to the profile description, based on the
      value of the `max_pixels` configuration key.
* Replaced the `get_iiif2_service` delegate method with
  `extra_iiif2_information_response_keys`.

## 3.0.1

* Fixed a broken build in standalone mode.

## 3.0

* Added a Control Panel for web-based configuration changes.
* Changed the distribution archive to a custom WAR file that can be run
  standalone (as before) or in a Servlet container.
* Added AmazonS3Cache.
* Added AzureStorageCache.
* Added redaction.
* Added the ability to restrict available sizes to those specified in the
  `info.json` response in the IIIF Image API 2.0 endpoint.
* Added an optional source image cache, which can improve the performance of
  StreamProcessors, as well as enable FileProcessors to work with
  StreamResolvers.
* Moved JdbcResolver delegate methods to the delegate script.
* Moved resolver-related delegate methods to submodules to improve
  organization.
* Changes to the logging configuration are applied immediately without
  restarting.
* Requests for more than `max_pixels` receive an HTTP 403 response rather than
  HTTP 500.
* Upgraded the Amazon S3 client to version 1.10.56.
* Upgraded the Restlet framework to version 2.3.7.<|MERGE_RESOLUTION|>--- conflicted
+++ resolved
@@ -1,6 +1,10 @@
 # Change Log
 
-<<<<<<< HEAD
+## 5.0.3
+
+* Suppressed an error-level log message from OpenJpegProcessor when reading
+  an image without a recognized filename extension on a read-only filesystem.
+
 ## 5.0.2
 
 * Fixed a bug introduced in 5.0.1 that broke static asset serving.
@@ -128,12 +132,11 @@
   to enable automatic wrapping of overlay strings.
 * The `-Dcantaloupe.list_fonts` VM argument has been replaced with the
   `-list-fonts` command-line argument.
-=======
+
 ## 4.1.10
 
 * Suppressed an error-level log message from OpenJpegProcessor when reading
   an image without a recognized filename extension on a read-only filesystem.
->>>>>>> 82aad6a4
 
 ## 4.1.9
 
